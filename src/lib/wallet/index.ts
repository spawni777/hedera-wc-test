import { Core } from '@walletconnect/core'
import { Web3Wallet, Web3WalletTypes } from '@walletconnect/web3wallet'
import { buildApprovedNamespaces, getSdkError } from '@walletconnect/utils'
import { Wallet as HederaWallet, Client, AccountId, FileId, FileContentsQuery } from '@hashgraph/sdk'
import {
  HederaChainId,
  HederaSessionEvent,
  HederaJsonRpcMethod,
  base64StringToTransaction,
  transactionToBase64String,
} from '../shared'
import Provider from './provider'
<<<<<<< HEAD
import { type HederaNativeWallet } from './wallet'
import {Buffer} from 'buffer';

=======
import type { HederaNativeWallet } from './wallet'
>>>>>>> 54672a19

// https://github.com/WalletConnect/walletconnect-monorepo/blob/v2.0/packages/web3wallet/src/client.ts
export default class Wallet extends Web3Wallet implements HederaNativeWallet {
  /*
   * Set default values for chains, methods, events
   */
  constructor(
    opts: Web3WalletTypes.Options,
    public chains: HederaChainId[] | string[] = Object.values(HederaChainId),
    public methods: string[] = Object.values(HederaJsonRpcMethod),
    public sessionEvents: HederaSessionEvent[] | string[] = Object.values(HederaSessionEvent),
  ) {
    super(opts)
  }

  // wrapper to reduce needing to instantiate Core object on client, also add hedera sensible defaults
  static async create(
    projectId: string,
    metadata: Web3WalletTypes.Metadata,
    chains?: HederaChainId[],
    methods?: string[],
    sessionEvents?: HederaSessionEvent[] | string[],
  ) {
    const wallet = new Wallet(
      { core: new Core({ projectId }), metadata },
      chains,
      methods,
      sessionEvents,
    )

    //https://github.com/WalletConnect/walletconnect-monorepo/blob/14f54684c3d89a5986a68f4dd700a79a958f1604/packages/web3wallet/src/client.ts#L178
    wallet.logger.trace(`Initialized`)
    try {
      await wallet.engine.init()
      wallet.logger.info(`Web3Wallet Initialization Success`)
    } catch (error: any) {
      wallet.logger.info(`Web3Wallet Initialization Failure`)
      wallet.logger.error(error.message)
      throw error
    }

    return wallet
  }

  /*
   * Hedera Wallet Signer
   */
  public getHederaWallet(
    chainId: HederaChainId,
    accountId: AccountId | string,
    privateKey: string,
    _provider?: Provider,
  ): HederaWallet {
    const network = chainId.split(':')[1]
    const client = Client.forName(network)
    const provider = _provider ?? new Provider(client)
    return new HederaWallet(accountId, privateKey, provider)
  }

  /*
   * Session proposal
   */
  public buildAndApproveSession(
    accounts: string[],
    { id, params }: Web3WalletTypes.SessionProposal,
  ) {
    // just get unique chains
    const chains = accounts
      .map((account) => account.split(':').slice(0, 2).join(':'))
      .filter((x, i, a) => a.indexOf(x) == i)

    this.approveSession({
      id,
      namespaces: buildApprovedNamespaces({
        proposal: params,
        supportedNamespaces: {
          hedera: {
            chains,
            methods: this.methods,
            events: this.sessionEvents,
            accounts,
          },
        },
      }),
    })
  }

  /*
   *  Session Requests
   */
  parseSessionRequest(event: Web3WalletTypes.SessionRequest): {
    id: number
    topic: string
    chainId: HederaChainId
    method: HederaJsonRpcMethod
    requestParams: any
  } {
    const { id, topic } = event
    const {
      request: {
        method,
        params: requestParams,
      },
      chainId,
    } = event.params

    return {
      id,
      topic,
      chainId: chainId as HederaChainId,
      method: method as HederaJsonRpcMethod,
      requestParams,
    }
  }

  async executeSessionRequest(
    event: Web3WalletTypes.SessionRequest,
    hederaWallet: HederaWallet,
  ): Promise<void> {
    const { id, topic, method, requestParams } = this.parseSessionRequest(event)

    return this[method](id, topic, requestParams, hederaWallet)
  }

  /*
   * JSON RPC Methods
   */
  public async hedera_sendTransactionOnly(
    id: number,
    topic: string,
    body: Transaction, // must be signedTransaction
    signer: HederaWallet,
  ): Promise<void> {
    const hederaResponse = await signer.call(body)
    return this.respondSessionRequest({
      topic,
      response: { id, result: hederaResponse, jsonrpc: '2.0' },
    })
  }

  public async hedera_signTransactionAndSend(
    id: number,
    topic: string,
    requestParams: any,
    signer: HederaWallet,
  ): Promise<void> {
    const body = base64StringToTransaction(requestParams[0])
    const hederaResponse = await signer.call(await signer.signTransaction(body))

    if (
      !confirm(
        `Do you want to proceed with this transaction?: ${JSON.stringify({
          body,
        })}`,
      )
    )
      throw getSdkError('USER_REJECTED_METHODS')

    return this.respondSessionRequest({
      topic,
      response: { id, result: hederaResponse, jsonrpc: '2.0' },
    })
  }

<<<<<<< HEAD

  public async hedera_getNodeAddresses(
    id: number,
    topic: string,
    requestParams: any,
    signer: HederaWallet,
  ): Promise<void> {
    // Create the query
    // The mainnet address book file ID on mainnet is 0.0.102
    const fileQuery = new FileContentsQuery()
    .setFileId( FileId.fromString("0.0.102"));

    // Sign with the operator private key and submit to a Hedera network
    const mainnetNodeAdressBook = Buffer.from(await fileQuery.executeWithSigner(signer)).toString('hex');


    console.log((await fileQuery.executeWithSigner(signer)).toString())
    return this.respondSessionRequest({
      topic,
      response: { id, result: mainnetNodeAdressBook, jsonrpc: '2.0' },
=======
  public async hedera_signTransactionBody(
    id: number,
    topic: string,
    body: Transaction,
    signer: HederaWallet,
  ): Promise<void> {
    const result = transactionToBase64String(await signer.signTransaction(body))
    return this.respondSessionRequest({
      topic,
      response: { id, result, jsonrpc: '2.0' },
>>>>>>> 54672a19
    })
  }
}<|MERGE_RESOLUTION|>--- conflicted
+++ resolved
@@ -1,7 +1,7 @@
 import { Core } from '@walletconnect/core'
 import { Web3Wallet, Web3WalletTypes } from '@walletconnect/web3wallet'
 import { buildApprovedNamespaces, getSdkError } from '@walletconnect/utils'
-import { Wallet as HederaWallet, Client, AccountId, FileId, FileContentsQuery } from '@hashgraph/sdk'
+import { Wallet as HederaWallet, Client, AccountId, FileId, FileContentsQuery, Transaction } from '@hashgraph/sdk'
 import {
   HederaChainId,
   HederaSessionEvent,
@@ -10,13 +10,8 @@
   transactionToBase64String,
 } from '../shared'
 import Provider from './provider'
-<<<<<<< HEAD
-import { type HederaNativeWallet } from './wallet'
+import type { HederaNativeWallet } from './wallet'
 import {Buffer} from 'buffer';
-
-=======
-import type { HederaNativeWallet } from './wallet'
->>>>>>> 54672a19
 
 // https://github.com/WalletConnect/walletconnect-monorepo/blob/v2.0/packages/web3wallet/src/client.ts
 export default class Wallet extends Web3Wallet implements HederaNativeWallet {
@@ -181,7 +176,19 @@
     })
   }
 
-<<<<<<< HEAD
+  public async hedera_signTransactionBody(
+    id: number,
+    topic: string,
+    body: Transaction,
+    signer: HederaWallet,
+  ): Promise<void> {
+    const result = transactionToBase64String(await signer.signTransaction(body))
+    return this.respondSessionRequest({
+      topic,
+      response: { id, result, jsonrpc: '2.0' },
+    })
+  }
+
 
   public async hedera_getNodeAddresses(
     id: number,
@@ -202,18 +209,6 @@
     return this.respondSessionRequest({
       topic,
       response: { id, result: mainnetNodeAdressBook, jsonrpc: '2.0' },
-=======
-  public async hedera_signTransactionBody(
-    id: number,
-    topic: string,
-    body: Transaction,
-    signer: HederaWallet,
-  ): Promise<void> {
-    const result = transactionToBase64String(await signer.signTransaction(body))
-    return this.respondSessionRequest({
-      topic,
-      response: { id, result, jsonrpc: '2.0' },
->>>>>>> 54672a19
     })
   }
 }