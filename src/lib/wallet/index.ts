import { Core } from '@walletconnect/core'
import { Web3Wallet, Web3WalletTypes } from '@walletconnect/web3wallet'
import { SessionTypes } from '@walletconnect/types'
<<<<<<< HEAD
import { buildApprovedNamespaces, getSdkError } from '@walletconnect/utils'
=======
import { buildApprovedNamespaces } from '@walletconnect/utils'
>>>>>>> 28136e56
import {
  Wallet as HederaWallet,
  Client,
  AccountId,
  Transaction,
  Query,
  PrecheckStatusError,
} from '@hashgraph/sdk'
import {
  HederaChainId,
  HederaSessionEvent,
  HederaJsonRpcMethod,
  base64StringToTransaction,
  base64StringToQuery,
  base64StringToMessage,
  Uint8ArrayToBase64String,
  signatureMapToBase64,
<<<<<<< HEAD
  getHederaError,
  GetNodeAddresesResponse,
  SendTransactionOnlyResponse,
  SignMessageResponse,
  SignQueryAndSendResponse,
  SignTransactionAndSendResponse,
  SignTransactionBodyResponse,
=======
>>>>>>> 28136e56
} from '../shared'
import Provider from './provider'
import type { HederaNativeWallet } from './types'
import hashgraphNamespace from '@hashgraph/proto'

// https://github.com/WalletConnect/walletconnect-monorepo/blob/v2.0/packages/web3wallet/src/client.ts
export default class Wallet extends Web3Wallet implements HederaNativeWallet {
  /*
   * Set default values for chains, methods, events
   */
  constructor(
    opts: Web3WalletTypes.Options,
    public chains: HederaChainId[] | string[] = Object.values(HederaChainId),
    public methods: string[] = Object.values(HederaJsonRpcMethod),
    public sessionEvents: HederaSessionEvent[] | string[] = Object.values(HederaSessionEvent),
  ) {
    super(opts)
  }

  // wrapper to reduce needing to instantiate Core object on client, also add hedera sensible defaults
  static async create(
    projectId: string,
    metadata: Web3WalletTypes.Metadata,
    chains?: HederaChainId[],
    methods?: string[],
    sessionEvents?: HederaSessionEvent[] | string[],
  ) {
    const wallet = new Wallet(
      { core: new Core({ projectId }), metadata },
      chains,
      methods,
      sessionEvents,
    )

    //https://github.com/WalletConnect/walletconnect-monorepo/blob/14f54684c3d89a5986a68f4dd700a79a958f1604/packages/web3wallet/src/client.ts#L178
    wallet.logger.trace(`Initialized`)
    try {
      await wallet.engine.init()
      wallet.logger.info(`Web3Wallet Initialization Success`)
    } catch (error: any) {
      wallet.logger.info(`Web3Wallet Initialization Failure`)
      wallet.logger.error(error.message)
      throw error
    }

    return wallet
  }

  /*
   * Hedera Wallet Signer
   */
  public getHederaWallet(
    chainId: HederaChainId,
    accountId: AccountId | string,
    privateKey: string,
    _provider?: Provider,
  ): HederaWallet {
    const network = chainId.split(':')[1]
    const client = Client.forName(network)
    const provider = _provider ?? new Provider(client)
    return new HederaWallet(accountId, privateKey, provider)
  }

  /*
   * Session proposal
   */
  public async buildAndApproveSession(
    accounts: string[],
    { id, params }: Web3WalletTypes.SessionProposal,
  ): Promise<SessionTypes.Struct> {
    // filter to get unique chains
    const chains = accounts
      .map((account) => account.split(':').slice(0, 2).join(':'))
      .filter((x, i, a) => a.indexOf(x) == i)

    return await this.approveSession({
      id,
      namespaces: buildApprovedNamespaces({
        proposal: params,
        supportedNamespaces: {
          hedera: {
            chains,
            methods: this.methods,
            events: this.sessionEvents,
            accounts,
          },
        },
      }),
    })
  }

  /*
   *  Session Requests
   */
  public validateParam(name: string, value: any, expectedType: string) {
    if (typeof value !== expectedType)
      throw getHederaError<string>(
        'INVALID_PARAMS',
        `Invalid paramameter value for ${name}, expected ${expectedType} but got ${typeof value}`,
      )
  }

  public parseSessionRequest(
    event: Web3WalletTypes.SessionRequest,
    // optional arg to throw error if request is invalid, call with shouldThrow = false when calling from rejectSessionRequest as we only need id and top to send reject response
    shouldThrow = true,
  ): {
    method: HederaJsonRpcMethod
    chainId: HederaChainId
    id: number // session request id
    topic: string // session topic
    body?: Transaction | Query<any> | Uint8Array[] | undefined
    accountId?: AccountId
  } {
    const { id, topic } = event
    const {
      request: { method, params },
      chainId,
    } = event.params

    let body: Transaction | Query<any> | Uint8Array[] | undefined
    // get account id from optional second param for transactions and queries or from transaction id
    // this allows for the case where the requested signer is not the payer, but defaults to the payer if a second param is not provided
    let signerAccountId: AccountId | undefined
    // First test for valid params for each method
    // then convert params to a body that the respective function expects
    try {
      switch (method) {
        case HederaJsonRpcMethod.GetNodeAddresses: // 1
          if (params) throw getHederaError('INVALID_PARAMS')
          break
<<<<<<< HEAD
        case HederaJsonRpcMethod.SendTransactionOnly: // 2
          this.validateParam('signedTransaction', params?.signedTransaction, 'string')
          body = base64StringToTransaction(params.signedTransaction)
          break
        case HederaJsonRpcMethod.SignMessage: // 3
          this.validateParam('signerAccountId', params?.signerAccountId, 'string')
          this.validateParam('message', params?.message, 'string')
          signerAccountId = AccountId.fromString(params.signerAccountId)
          body = base64StringToMessage(params.message)
          break
        case HederaJsonRpcMethod.SignQueryAndSend: // 4
          this.validateParam('signerAccountId', params?.signerAccountId, 'string')
          this.validateParam('query', params?.query, 'string')
          signerAccountId = AccountId.fromString(params.signerAccountId)
          body = base64StringToQuery(params.query)
          break
        case HederaJsonRpcMethod.SignTransactionAndSend: // 5
          this.validateParam('signerAccountId', params?.signerAccountId, 'string')
          this.validateParam('signedTransaction', params?.signedTransaction, 'string')
          body = base64StringToTransaction(params.signedTransaction)
          signerAccountId = AccountId.fromString(params.signerAccountId)
          break
        case HederaJsonRpcMethod.SignTransactionBody: // 6
          this.validateParam('signerAccountId', params?.signerAccountId, 'string')
          this.validateParam('transactionBody', params?.transactionBody, 'string')
          signerAccountId = AccountId.fromString(params.signerAccountId)
          body = base64StringToTransaction(params.transactionBody)
=======
        case HederaJsonRpcMethod.SignMessage:
          if (!params.message) throw new Error('Invalid Method params')
          body = base64StringToMessage(params.message)
          break
        case HederaJsonRpcMethod.SignQueryAndSend:
          if (!params.query) throw new Error('Invalid Method params')
          body = base64StringToQuery(params.query)
          break
        case HederaJsonRpcMethod.SignTransactionAndSend:
          if (!params.signedTransaction) throw new Error('Invalid Method params')
          body = base64StringToTransaction(params.signedTransaction)
          accountId = params.signerAccountId
            ? AccountId.fromString(params.signerAccountId)
            : undefined
          break
        case HederaJsonRpcMethod.SendTransactionOnly:
          if (!params.signedTransaction) throw new Error('Invalid Method params')
          body = base64StringToTransaction(params.signedTransaction)
          break
        case HederaJsonRpcMethod.SignTransactionBody:
          if (!params.transactionBody) throw new Error('Invalid Method params')
          body = base64StringToTransaction(params.transactionBody)
          accountId = params.signerAccountId
            ? AccountId.fromString(params.signerAccountId)
            : undefined
>>>>>>> 28136e56
          break
        default:
          throw getSdkError('INVALID_METHOD')
      }
      // error parsing request params
    } catch (e) {
      if (shouldThrow) throw e
    }

    return {
      method: method as HederaJsonRpcMethod,
      chainId: chainId as HederaChainId,
      id,
      topic,
      body,
      accountId: signerAccountId,
    }
  }

  public async executeSessionRequest(
    event: Web3WalletTypes.SessionRequest,
    hederaWallet: HederaWallet,
  ): Promise<void> {
    const { method, id, topic, body } = this.parseSessionRequest(event)

    return await this[method](id, topic, body, hederaWallet)
  }

  // https://docs.walletconnect.com/web3wallet/wallet-usage#responding-to-session-requests
  public async rejectSessionRequest(
    event: Web3WalletTypes.SessionRequest,
    error: { code: number; message: string },
  ): Promise<void> {
    const { id, topic } = this.parseSessionRequest(event, false)

    return await this.respondSessionRequest({
      topic,
      response: { id, error, jsonrpc: '2.0' },
    })
  }

  /*
   * JSON RPC Methods
   */
  // 1. hedera_getNodeAddresses
  public async hedera_getNodeAddresses(
    id: number,
    topic: string,
    _: any, // ignore this param to be consistent call signature with other functions
    signer: HederaWallet,
  ): Promise<void> {
<<<<<<< HEAD
    const nodesAccountIds = signer.getNetwork()
    const nodes = Object.values(nodesAccountIds).map((nodeAccountId) =>
      nodeAccountId.toString(),
    )
=======
    const transactionId = body.transactionId?.toString()
    const nodeId = body.nodeAccountIds?.[0].toString()
    const transactionHash = Uint8ArrayToBase64String(await body.getTransactionHash())
    let precheckCode = 0

    try {
      await signer.call(body)
    } catch (err: unknown) {
      console.log(err)

      if (err instanceof PrecheckStatusError) {
        precheckCode = err.status._code
      }
    }
>>>>>>> 28136e56

    const response: GetNodeAddresesResponse = {
      topic,
      response: {
<<<<<<< HEAD
        jsonrpc: '2.0',
        id,
        result: {
          nodes,
        },
      },
    }

    return await this.respondSessionRequest(response)
=======
        id,
        result: {
          precheckCode,
          transactionId,
          nodeId,
          transactionHash: transactionHash,
        },
        jsonrpc: '2.0',
      },
    })
>>>>>>> 28136e56
  }

  // 2. hedera_sendTransactionOnly
  // TODO: HIP-820 suggested change
  public async hedera_sendTransactionOnly(
    id: number,
    topic: string,
    body: Transaction, // must be signedTransaction
    signer: HederaWallet,
  ): Promise<void> {
<<<<<<< HEAD
    const transactionId = body.transactionId!.toString()
    const nodeId = body.nodeAccountIds![0].toString() // is this the actual nodeId this was sent to?
    const transactionHash = Uint8ArrayToBase64String(await body.getTransactionHash())
    let precheckCode = 0
=======
    const signedTransaction = await signer.signTransaction(body)

    const transactionId = signedTransaction.transactionId?.toString()
    const nodeId = signedTransaction.nodeAccountIds?.[0].toString()
    const transactionHash = Uint8ArrayToBase64String(
      await signedTransaction.getTransactionHash(),
    )
    let precheckCode = 0

    try {
      await signer.call(signedTransaction)
    } catch (err: unknown) {
      console.log(err)

      if (err instanceof PrecheckStatusError) {
        precheckCode = err.status._code
      }
    }
>>>>>>> 28136e56

    try {
      await signer.call(body)
    } catch (err: unknown) {
      console.error(err)

      if (err instanceof PrecheckStatusError) {
        precheckCode = err.status._code
      }
    }

    const response: SendTransactionOnlyResponse = {
      topic,
      response: {
        id,
        result: {
          precheckCode,
          transactionId,
          nodeId,
          transactionHash: transactionHash,
        },
        jsonrpc: '2.0',
      },
<<<<<<< HEAD
    }
=======
    })
  }
>>>>>>> 28136e56

    return await this.respondSessionRequest(response)
  }
  // 3. hedera_signMessage
  // TODO: PR/ discussion into HIP for array of messages
  // TODO: HIP-820 suggested change
  public async hedera_signMessage(
    id: number,
    topic: string,
    body: Uint8Array[],
    signer: HederaWallet,
  ): Promise<void> {
<<<<<<< HEAD
    const signerSignatures = await signer.sign(body)
    console.log(signerSignatures)
    const signatureMap = Uint8ArrayToBase64String(signerSignatures[0].signature)
=======
    const transaction = await signer.signTransaction(body)
    const signatureMap = transaction._signedTransactions.current.sigMap
    const base64SignatureMap = signatureMapToBase64(signatureMap!)
>>>>>>> 28136e56

    const response: SignMessageResponse = {
      topic,
      response: {
        jsonrpc: '2.0',
        id,
<<<<<<< HEAD
        result: {
          signatureMap,
        },
      },
    }
    return await this.respondSessionRequest(response)
=======
        result: { signatureMap: base64SignatureMap },
      },
    })
>>>>>>> 28136e56
  }

  // 4. hedera_signQueryAndSend
  public async hedera_signQueryAndSend(
    id: number,
    topic: string,
    body: Query<any>,
    signer: HederaWallet,
  ): Promise<void> {
<<<<<<< HEAD
    const queryResult = await body.executeWithSigner(signer)
    const queryResponse = Uint8ArrayToBase64String(queryResult.toBytes())
=======
    const nodesAccountIds = signer.getNetwork()
    const nodes = Object.values(nodesAccountIds).map((nodeAccountId) =>
      nodeAccountId.toString(),
    )
>>>>>>> 28136e56

    const response: SignQueryAndSendResponse = {
      topic,
      response: {
        jsonrpc: '2.0',
        id,
<<<<<<< HEAD
        result: { response: queryResponse },
      },
    }

    return await this.respondSessionRequest(response)
=======
        result: {
          nodes,
        },
      },
    })
>>>>>>> 28136e56
  }

  // 5. hedera_signTransactionAndSend
  // TODO: HIP-820 suggested change
  public async hedera_signTransactionAndSend(
    id: number,
    topic: string,
    body: Transaction,
    signer: HederaWallet,
  ): Promise<void> {
<<<<<<< HEAD
    const signedTransaction = await signer.signTransaction(body)
=======
    const signerSignatures = await signer.sign(body)
    const ECDSASecp256k1 = signerSignatures[0].signature
    const pubKeyPrefix = signerSignatures[0].publicKey.toBytes().slice(0, 33)

    const signatureMap: hashgraphNamespace.proto.ISignatureMap = {
      sigPair: [
        {
          ECDSASecp256k1,
          pubKeyPrefix,
        },
      ],
    }
    const base64SignatureMap = signatureMapToBase64(signatureMap)
>>>>>>> 28136e56

    const transactionId = signedTransaction.transactionId!.toString()
    const nodeId = signedTransaction.nodeAccountIds![0].toString()
    const transactionHash = Uint8ArrayToBase64String(
      await signedTransaction.getTransactionHash(),
    )
    let precheckCode = 0

    try {
      await signer.call(signedTransaction)
    } catch (err: unknown) {
      console.log(err)

      if (err instanceof PrecheckStatusError) {
        precheckCode = err.status._code
      }
    }

    const response: SignTransactionAndSendResponse = {
      topic,
      response: {
<<<<<<< HEAD
        id,
        result: {
          precheckCode,
          transactionId,
          nodeId,
          transactionHash: transactionHash,
        },
        jsonrpc: '2.0',
      },
    }

    return await this.respondSessionRequest(response)
=======
        jsonrpc: '2.0',
        id,
        result: {
          signatureMap: base64SignatureMap,
        },
      },
    })
>>>>>>> 28136e56
  }

  // 6. hedera_signTransactionBody
  // TODO: HIP-820 suggested change
  public async hedera_signTransactionBody(
    id: number,
    topic: string,
    body: Transaction, // The HIP calls for this to be a TransactionBody not a transaction
    signer: HederaWallet,
  ): Promise<void> {
<<<<<<< HEAD
    const transaction = await signer.signTransaction(body)
    const signatureMap = transaction.getSignatures()
    const base64SignatureMap = signatureMapToBase64(signatureMap)
=======
    const queryResult = await body.executeWithSigner(signer)
    const response = Uint8ArrayToBase64String(queryResult.toBytes())
>>>>>>> 28136e56

    const response: SignTransactionBodyResponse = {
      topic,
      response: {
        jsonrpc: '2.0',
        id,
<<<<<<< HEAD
        result: { signatureMap: base64SignatureMap },
=======
        result: { response },
>>>>>>> 28136e56
      },
    }

    return await this.respondSessionRequest(response)
  }
}<|MERGE_RESOLUTION|>--- conflicted
+++ resolved
@@ -1,11 +1,7 @@
 import { Core } from '@walletconnect/core'
 import { Web3Wallet, Web3WalletTypes } from '@walletconnect/web3wallet'
 import { SessionTypes } from '@walletconnect/types'
-<<<<<<< HEAD
 import { buildApprovedNamespaces, getSdkError } from '@walletconnect/utils'
-=======
-import { buildApprovedNamespaces } from '@walletconnect/utils'
->>>>>>> 28136e56
 import {
   Wallet as HederaWallet,
   Client,
@@ -23,7 +19,6 @@
   base64StringToMessage,
   Uint8ArrayToBase64String,
   signatureMapToBase64,
-<<<<<<< HEAD
   getHederaError,
   GetNodeAddresesResponse,
   SendTransactionOnlyResponse,
@@ -31,12 +26,9 @@
   SignQueryAndSendResponse,
   SignTransactionAndSendResponse,
   SignTransactionBodyResponse,
-=======
->>>>>>> 28136e56
 } from '../shared'
 import Provider from './provider'
 import type { HederaNativeWallet } from './types'
-import hashgraphNamespace from '@hashgraph/proto'
 
 // https://github.com/WalletConnect/walletconnect-monorepo/blob/v2.0/packages/web3wallet/src/client.ts
 export default class Wallet extends Web3Wallet implements HederaNativeWallet {
@@ -164,7 +156,6 @@
         case HederaJsonRpcMethod.GetNodeAddresses: // 1
           if (params) throw getHederaError('INVALID_PARAMS')
           break
-<<<<<<< HEAD
         case HederaJsonRpcMethod.SendTransactionOnly: // 2
           this.validateParam('signedTransaction', params?.signedTransaction, 'string')
           body = base64StringToTransaction(params.signedTransaction)
@@ -192,33 +183,6 @@
           this.validateParam('transactionBody', params?.transactionBody, 'string')
           signerAccountId = AccountId.fromString(params.signerAccountId)
           body = base64StringToTransaction(params.transactionBody)
-=======
-        case HederaJsonRpcMethod.SignMessage:
-          if (!params.message) throw new Error('Invalid Method params')
-          body = base64StringToMessage(params.message)
-          break
-        case HederaJsonRpcMethod.SignQueryAndSend:
-          if (!params.query) throw new Error('Invalid Method params')
-          body = base64StringToQuery(params.query)
-          break
-        case HederaJsonRpcMethod.SignTransactionAndSend:
-          if (!params.signedTransaction) throw new Error('Invalid Method params')
-          body = base64StringToTransaction(params.signedTransaction)
-          accountId = params.signerAccountId
-            ? AccountId.fromString(params.signerAccountId)
-            : undefined
-          break
-        case HederaJsonRpcMethod.SendTransactionOnly:
-          if (!params.signedTransaction) throw new Error('Invalid Method params')
-          body = base64StringToTransaction(params.signedTransaction)
-          break
-        case HederaJsonRpcMethod.SignTransactionBody:
-          if (!params.transactionBody) throw new Error('Invalid Method params')
-          body = base64StringToTransaction(params.transactionBody)
-          accountId = params.signerAccountId
-            ? AccountId.fromString(params.signerAccountId)
-            : undefined
->>>>>>> 28136e56
           break
         default:
           throw getSdkError('INVALID_METHOD')
@@ -270,42 +234,51 @@
     _: any, // ignore this param to be consistent call signature with other functions
     signer: HederaWallet,
   ): Promise<void> {
-<<<<<<< HEAD
     const nodesAccountIds = signer.getNetwork()
     const nodes = Object.values(nodesAccountIds).map((nodeAccountId) =>
       nodeAccountId.toString(),
     )
-=======
-    const transactionId = body.transactionId?.toString()
-    const nodeId = body.nodeAccountIds?.[0].toString()
+
+    const response: GetNodeAddresesResponse = {
+      topic,
+      response: {
+        jsonrpc: '2.0',
+        id,
+        result: {
+          nodes,
+        },
+      },
+    }
+
+    return await this.respondSessionRequest(response)
+  }
+
+  // 2. hedera_sendTransactionOnly
+  // TODO: HIP-820 suggested change
+  public async hedera_sendTransactionOnly(
+    id: number,
+    topic: string,
+    body: Transaction, // must be signedTransaction
+    signer: HederaWallet,
+  ): Promise<void> {
+    const transactionId = body.transactionId!.toString()
+    const nodeId = body.nodeAccountIds![0].toString() // is this the actual nodeId this was sent to?
     const transactionHash = Uint8ArrayToBase64String(await body.getTransactionHash())
     let precheckCode = 0
 
     try {
       await signer.call(body)
     } catch (err: unknown) {
-      console.log(err)
+      console.error(err)
 
       if (err instanceof PrecheckStatusError) {
         precheckCode = err.status._code
       }
     }
->>>>>>> 28136e56
-
-    const response: GetNodeAddresesResponse = {
-      topic,
-      response: {
-<<<<<<< HEAD
-        jsonrpc: '2.0',
-        id,
-        result: {
-          nodes,
-        },
-      },
-    }
-
-    return await this.respondSessionRequest(response)
-=======
+
+    const response: SendTransactionOnlyResponse = {
+      topic,
+      response: {
         id,
         result: {
           precheckCode,
@@ -315,28 +288,90 @@
         },
         jsonrpc: '2.0',
       },
-    })
->>>>>>> 28136e56
-  }
-
-  // 2. hedera_sendTransactionOnly
+    }
+
+    return await this.respondSessionRequest(response)
+  }
+  // 3. hedera_signMessage
+  // TODO: PR/ discussion into HIP for array of messages
   // TODO: HIP-820 suggested change
-  public async hedera_sendTransactionOnly(
-    id: number,
-    topic: string,
-    body: Transaction, // must be signedTransaction
-    signer: HederaWallet,
-  ): Promise<void> {
-<<<<<<< HEAD
-    const transactionId = body.transactionId!.toString()
-    const nodeId = body.nodeAccountIds![0].toString() // is this the actual nodeId this was sent to?
-    const transactionHash = Uint8ArrayToBase64String(await body.getTransactionHash())
-    let precheckCode = 0
-=======
+  public async hedera_signMessage(
+    id: number,
+    topic: string,
+    body: Uint8Array[],
+    signer: HederaWallet,
+  ): Promise<void> {
+    const signerSignatures = await signer.sign(body)
+    console.log(signerSignatures)
+    const signatureMap = Uint8ArrayToBase64String(signerSignatures[0].signature)
+    // =======
+    //     const ECDSASecp256k1 = signerSignatures[0].signature
+    //     const pubKeyPrefix = signerSignatures[0].publicKey.toBytes().slice(0, 33)
+
+    //     const signatureMap: hashgraphNamespace.proto.ISignatureMap = {
+    //       sigPair: [
+    //         {
+    //           ECDSASecp256k1,
+    //           pubKeyPrefix,
+    //         },
+    //       ],
+    //     }
+    //     const base64SignatureMap = signatureMapToBase64(signatureMap)
+    // >>>>>>> origin/feature/hip820-methods
+
+    const response: SignMessageResponse = {
+      topic,
+      response: {
+        jsonrpc: '2.0',
+        id,
+        result: {
+          signatureMap,
+        },
+      },
+    }
+    return await this.respondSessionRequest(response)
+    // =======
+    //           signatureMap: base64SignatureMap,
+    //         },
+    //       },
+    //     })
+    // >>>>>>> origin/feature/hip820-methods
+  }
+
+  // 4. hedera_signQueryAndSend
+  public async hedera_signQueryAndSend(
+    id: number,
+    topic: string,
+    body: Query<any>,
+    signer: HederaWallet,
+  ): Promise<void> {
+    const queryResult = await body.executeWithSigner(signer)
+    const queryResponse = Uint8ArrayToBase64String(queryResult.toBytes())
+
+    const response: SignQueryAndSendResponse = {
+      topic,
+      response: {
+        jsonrpc: '2.0',
+        id,
+        result: { response: queryResponse },
+      },
+    }
+
+    return await this.respondSessionRequest(response)
+  }
+
+  // 5. hedera_signTransactionAndSend
+  // TODO: HIP-820 suggested change
+  public async hedera_signTransactionAndSend(
+    id: number,
+    topic: string,
+    body: Transaction,
+    signer: HederaWallet,
+  ): Promise<void> {
     const signedTransaction = await signer.signTransaction(body)
 
-    const transactionId = signedTransaction.transactionId?.toString()
-    const nodeId = signedTransaction.nodeAccountIds?.[0].toString()
+    const transactionId = signedTransaction.transactionId!.toString()
+    const nodeId = signedTransaction.nodeAccountIds![0].toString()
     const transactionHash = Uint8ArrayToBase64String(
       await signedTransaction.getTransactionHash(),
     )
@@ -351,19 +386,8 @@
         precheckCode = err.status._code
       }
     }
->>>>>>> 28136e56
-
-    try {
-      await signer.call(body)
-    } catch (err: unknown) {
-      console.error(err)
-
-      if (err instanceof PrecheckStatusError) {
-        precheckCode = err.status._code
-      }
-    }
-
-    const response: SendTransactionOnlyResponse = {
+
+    const response: SignTransactionAndSendResponse = {
       topic,
       response: {
         id,
@@ -375,158 +399,9 @@
         },
         jsonrpc: '2.0',
       },
-<<<<<<< HEAD
-    }
-=======
-    })
-  }
->>>>>>> 28136e56
-
-    return await this.respondSessionRequest(response)
-  }
-  // 3. hedera_signMessage
-  // TODO: PR/ discussion into HIP for array of messages
-  // TODO: HIP-820 suggested change
-  public async hedera_signMessage(
-    id: number,
-    topic: string,
-    body: Uint8Array[],
-    signer: HederaWallet,
-  ): Promise<void> {
-<<<<<<< HEAD
-    const signerSignatures = await signer.sign(body)
-    console.log(signerSignatures)
-    const signatureMap = Uint8ArrayToBase64String(signerSignatures[0].signature)
-=======
-    const transaction = await signer.signTransaction(body)
-    const signatureMap = transaction._signedTransactions.current.sigMap
-    const base64SignatureMap = signatureMapToBase64(signatureMap!)
->>>>>>> 28136e56
-
-    const response: SignMessageResponse = {
-      topic,
-      response: {
-        jsonrpc: '2.0',
-        id,
-<<<<<<< HEAD
-        result: {
-          signatureMap,
-        },
-      },
-    }
-    return await this.respondSessionRequest(response)
-=======
-        result: { signatureMap: base64SignatureMap },
-      },
-    })
->>>>>>> 28136e56
-  }
-
-  // 4. hedera_signQueryAndSend
-  public async hedera_signQueryAndSend(
-    id: number,
-    topic: string,
-    body: Query<any>,
-    signer: HederaWallet,
-  ): Promise<void> {
-<<<<<<< HEAD
-    const queryResult = await body.executeWithSigner(signer)
-    const queryResponse = Uint8ArrayToBase64String(queryResult.toBytes())
-=======
-    const nodesAccountIds = signer.getNetwork()
-    const nodes = Object.values(nodesAccountIds).map((nodeAccountId) =>
-      nodeAccountId.toString(),
-    )
->>>>>>> 28136e56
-
-    const response: SignQueryAndSendResponse = {
-      topic,
-      response: {
-        jsonrpc: '2.0',
-        id,
-<<<<<<< HEAD
-        result: { response: queryResponse },
-      },
-    }
-
-    return await this.respondSessionRequest(response)
-=======
-        result: {
-          nodes,
-        },
-      },
-    })
->>>>>>> 28136e56
-  }
-
-  // 5. hedera_signTransactionAndSend
-  // TODO: HIP-820 suggested change
-  public async hedera_signTransactionAndSend(
-    id: number,
-    topic: string,
-    body: Transaction,
-    signer: HederaWallet,
-  ): Promise<void> {
-<<<<<<< HEAD
-    const signedTransaction = await signer.signTransaction(body)
-=======
-    const signerSignatures = await signer.sign(body)
-    const ECDSASecp256k1 = signerSignatures[0].signature
-    const pubKeyPrefix = signerSignatures[0].publicKey.toBytes().slice(0, 33)
-
-    const signatureMap: hashgraphNamespace.proto.ISignatureMap = {
-      sigPair: [
-        {
-          ECDSASecp256k1,
-          pubKeyPrefix,
-        },
-      ],
-    }
-    const base64SignatureMap = signatureMapToBase64(signatureMap)
->>>>>>> 28136e56
-
-    const transactionId = signedTransaction.transactionId!.toString()
-    const nodeId = signedTransaction.nodeAccountIds![0].toString()
-    const transactionHash = Uint8ArrayToBase64String(
-      await signedTransaction.getTransactionHash(),
-    )
-    let precheckCode = 0
-
-    try {
-      await signer.call(signedTransaction)
-    } catch (err: unknown) {
-      console.log(err)
-
-      if (err instanceof PrecheckStatusError) {
-        precheckCode = err.status._code
-      }
-    }
-
-    const response: SignTransactionAndSendResponse = {
-      topic,
-      response: {
-<<<<<<< HEAD
-        id,
-        result: {
-          precheckCode,
-          transactionId,
-          nodeId,
-          transactionHash: transactionHash,
-        },
-        jsonrpc: '2.0',
-      },
-    }
-
-    return await this.respondSessionRequest(response)
-=======
-        jsonrpc: '2.0',
-        id,
-        result: {
-          signatureMap: base64SignatureMap,
-        },
-      },
-    })
->>>>>>> 28136e56
+    }
+
+    return await this.respondSessionRequest(response)
   }
 
   // 6. hedera_signTransactionBody
@@ -537,25 +412,17 @@
     body: Transaction, // The HIP calls for this to be a TransactionBody not a transaction
     signer: HederaWallet,
   ): Promise<void> {
-<<<<<<< HEAD
     const transaction = await signer.signTransaction(body)
     const signatureMap = transaction.getSignatures()
+    //@ts-ignore TODO:this can be a Typescript SignatureMap?
     const base64SignatureMap = signatureMapToBase64(signatureMap)
-=======
-    const queryResult = await body.executeWithSigner(signer)
-    const response = Uint8ArrayToBase64String(queryResult.toBytes())
->>>>>>> 28136e56
 
     const response: SignTransactionBodyResponse = {
       topic,
       response: {
         jsonrpc: '2.0',
         id,
-<<<<<<< HEAD
         result: { signatureMap: base64SignatureMap },
-=======
-        result: { response },
->>>>>>> 28136e56
       },
     }
 
