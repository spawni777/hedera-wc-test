export enum HederaJsonRpcMethod {
<<<<<<< HEAD
  GetNodeAddresses = 'hedera_getNodeAddresses',
  // SendTransactionOnly = 'hedera_sendTransactionOnly',
=======
  // GetNodeAddresses = 'hedera_getNodeAddresses',
  SendTransactionOnly = 'hedera_sendTransactionOnly',
>>>>>>> 54672a19
  // SignMessage = 'hedera_signMessage',
  // SignQueryAndSend = 'hedera_signQueryAndSend',
  SignTransactionAndSend = 'hedera_signTransactionAndSend',
  SignTransactionBody = 'hedera_signTransactionBody',
}<|MERGE_RESOLUTION|>--- conflicted
+++ resolved
@@ -1,11 +1,6 @@
 export enum HederaJsonRpcMethod {
-<<<<<<< HEAD
   GetNodeAddresses = 'hedera_getNodeAddresses',
-  // SendTransactionOnly = 'hedera_sendTransactionOnly',
-=======
-  // GetNodeAddresses = 'hedera_getNodeAddresses',
   SendTransactionOnly = 'hedera_sendTransactionOnly',
->>>>>>> 54672a19
   // SignMessage = 'hedera_signMessage',
   // SignQueryAndSend = 'hedera_signQueryAndSend',
   SignTransactionAndSend = 'hedera_signTransactionAndSend',
