<!DOCTYPE html>
<html lang="en">
  <head>
    <meta charset="UTF-8" />
    <meta name="viewport" content="width=device-width, initial-scale=1.0" />
    <title>Hedera &lt;&gt; WalletConnect dApp &amp; Wallet</title>
    <style>
      body {
        margin: 0;
        font-family: sans-serif;
      }
      main {
        display: flex;
      }
      iframe,
      .overlay > div {
        position: relative;
        width: 50vw;
        height: 100vh;
        margin: 0;
        padding: 0;
        border: 0;
      }
      iframe:first-child {
        border-right: 1px solid gray;
      }
      iframe:not(:first-child) {
        border-left: 1px solid gray;
      }
      .overlay {
        & > div {
          position: absolute;
          background-color: black;
          display: none;
          right: 0;
          opacity: 0.95;
          cursor: pointer;
          &:first-child:after {
            content: 'Switch to dApp';
          }
          &:not(:first-child):after {
            content: 'Switch to wallet';
          }
          &:after {
            position: absolute;
            color: white;
            left: 35%;
            top: 40%;
            padding: 1rem;
            font-size: 1.5rem;
          }
        }
        & :first-child {
          left: 0;
        }
        & .active {
          display: block;
        }
      }
    </style>
  </head>
  <body>
    <main>
      <!-- need to be on different host / port combinations https://github.com/WalletConnect/walletconnect-monorepo/issues/2975 -->
<<<<<<< HEAD
      <iframe src="/dapp/index.html"></iframe>
      <iframe src="http://localhost:8081/wallet/index.html"></iframe>
=======
      <iframe src=""></iframe>
      <iframe src=""></iframe>
      <div class="overlay">
        <div class="active"></div>
        <div></div>
      </div>
>>>>>>> 54672a19
    </main>
    <script src="main.js"></script>
  </body>
  <script>
    const overlay = document.querySelectorAll('.overlay div')
    function clickHandler(e) {
      overlay[0].classList.toggle('active')
      overlay[1].classList.toggle('active')
    }
    overlay[0].onclick = clickHandler
    overlay[1].onclick = clickHandler
  </script>
</html><|MERGE_RESOLUTION|>--- conflicted
+++ resolved
@@ -62,17 +62,12 @@
   <body>
     <main>
       <!-- need to be on different host / port combinations https://github.com/WalletConnect/walletconnect-monorepo/issues/2975 -->
-<<<<<<< HEAD
-      <iframe src="/dapp/index.html"></iframe>
-      <iframe src="http://localhost:8081/wallet/index.html"></iframe>
-=======
       <iframe src=""></iframe>
       <iframe src=""></iframe>
       <div class="overlay">
         <div class="active"></div>
         <div></div>
       </div>
->>>>>>> 54672a19
     </main>
     <script src="main.js"></script>
   </body>
