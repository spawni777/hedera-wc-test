--- conflicted
+++ resolved
@@ -166,11 +166,8 @@
           <button type="submit">Submit to wallet</button>
         </form>
       </section>
-<<<<<<< HEAD
       <hr />
-      <h2>Pairing and session management:</h2>
-
-=======
+      <h2>Error Handling preview:</h2>
       <section>
         <form class="toggle">
           <fieldset>
@@ -183,27 +180,26 @@
             </div>
             <hr>
             <h3>INVALID_NODE_ACCOUNT ERROR</h3>
-            <div>If you will provide Node Account that does't match the node account of the node the transaction was submitted to you will get this error.</div>
-            <div>To reproduce this error press the button.</div>
+            <div>Error context: Node Account doesn't match the node account transaction was submitted to.</div>
             <button type="button" id="call_error_gossip_node">INVALID_NODE_ACCOUNT</button>
             <hr>
             <h3>TRANSACTION_EXPIRED ERROR</h3>
             <div>
-              If you will pass transaction that has <i>TransactionValidStart + transactionValidDuration</i>
-              less than current <i>consensus time</i>, you will get this error.
-            </div>
-            <div>
-              For it's reproduction pass needed information below, press button <b>Send expired Transaction</b> below.
-              <b>Wait for 15 seconds to see the result.</b>
+              Error context: transaction has <i>TransactionValidStart + transactionValidDuration</i>
+              less than current <i>consensus time</i>.
+            </div>
+            <div>
+              Press the button and wait for 15 seconds.
             </div>
             <button type="button" id="call_error_transaction_expired">TRANSACTION_EXPIRED</button>
             <hr>
             <h3>USER_REJECTED_METHODS ERROR</h3>
-            <div>To reproduce this error just send any transaction or query to the wallet, and decline it at wallet side.</div>
-          </fieldset>
-        </form>
-      </section>
->>>>>>> 9001cd33
+            <div>Send any transaction or query to the wallet, and decline it at a wallet side.</div>
+          </fieldset>
+        </form>
+      </section>
+      <hr />
+      <h2>Pairing and session management:</h2>
       <section>
         <form id="disconnect" class="toggle">
           <button type="submit">Disconnect all sessions and pairings</button>
