<!DOCTYPE html>
<html lang="en">
  <head>
    <meta charset="UTF-8" />
    <meta name="viewport" content="width=device-width, initial-scale=1.0" />
    <title>dApp</title>
    <link rel="stylesheet" href="/main.css" />
  </head>
  <body>
    <main>
      <h1>dApp</h1>
      <p>
        This demo dApp requires a project id from WalletConnect. Please see
        <a target="_blank" href="https://cloud.walletconnect.com">
          https://cloud.walletconnect.com
        </a>
      </p>
      <section>
        <form id="init">
          <fieldset>
            <legend>Step 1: Initialize WalletConnect</legend>
            <label>
              Project Id:
              <input type="text" name="project-id" required />
            </label>
            <label>
              Name:
              <input type="text" name="name" required />
            </label>
            <label>
              Description:
              <input type="text" name="description" required />
            </label>
            <label>
              Url:
              <input type="text" name="url" required />
            </label>
            <label>
              Icons:
              <input type="text" name="icons" required />
            </label>
          </fieldset>
          <button type="submit">Initialize WalletConnect</button>
        </form>
      </section>
      <section>
        <form id="connect" class="toggle">
          <button type="submit">Open WalletConnect Modal</button>
        </form>
      </section>
      <section>
<<<<<<< HEAD
        <form id="hedera_getNodeAddresses">
          <button type="submit">hedera_getNodeAddresses</button>
        </form>
      </section>
      <section>
        <form id="hedera_signTransactionAndSend">
=======
        <form id="hedera_signTransactionBody" class="toggle">
          <fieldset>
            <legend>hedera_signTransactionBody</legend>
            <label
              >Transaction type:
              <select name="sign-transaction-type">
                <option value="hbar-transfer">Hbar Transfer</option>
              </select>
            </label>
            <label
              >Send to address:
              <input name="sign-to" required />
            </label>
            <label
              >Send from address:
              <input name="sign-from" required />
            </label>
            <label
              >Amount in Hbar:
              <input name="sign-amount" required />
            </label>
          </fieldset>
          <button type="submit">Submit to wallet</button>
        </form>
      </section>
      <section>
        <form id="hedera_sendTransactionOnly" class="toggle">
          <fieldset>
            <legend>hedera_sendTransactionOnly</legend>
            <label
              >Signed transaction bytes:
              <input name="send-transaction" required />
            </label>
          </fieldset>
          <button type="submit">Submit to wallet</button>
        </form>
      </section>
      <section>
        <form id="hedera_signTransactionAndSend" class="toggle">
>>>>>>> 54672a19
          <fieldset>
            <legend>hedera_signTransactionAndSend</legend>
            <label
              >Transaction type:
              <select name="sign-send-transaction-type">
                <option value="hbar-transfer">Hbar Transfer</option>
              </select>
            </label>
            <label
              >Send to address:
              <input name="sign-send-to" required />
            </label>
            <label
              >Send from address:
              <input name="sign-send-from" required />
            </label>
            <label
              >Amount in Hbar:
              <input name="sign-send-amount" required />
            </label>
          </fieldset>
          <button type="submit">Submit to wallet</button>
        </form>
      </section>

      <section>
        <form id="disconnect" class="toggle">
          <button type="submit">Disconnect all sessions and pairings</button>
          <button
            type="button"
            onclick="localStorage.clear(); sessionStorage.clear(); location.reload();"
          >
            Clear saved data
          </button>
        </form>
      </section>
    </main>
    <script src="main.js" defer></script>
  </body>
</html><|MERGE_RESOLUTION|>--- conflicted
+++ resolved
@@ -49,14 +49,11 @@
         </form>
       </section>
       <section>
-<<<<<<< HEAD
         <form id="hedera_getNodeAddresses">
           <button type="submit">hedera_getNodeAddresses</button>
         </form>
       </section>
       <section>
-        <form id="hedera_signTransactionAndSend">
-=======
         <form id="hedera_signTransactionBody" class="toggle">
           <fieldset>
             <legend>hedera_signTransactionBody</legend>
@@ -96,7 +93,6 @@
       </section>
       <section>
         <form id="hedera_signTransactionAndSend" class="toggle">
->>>>>>> 54672a19
           <fieldset>
             <legend>hedera_signTransactionAndSend</legend>
             <label
