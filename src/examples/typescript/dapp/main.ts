// https://docs.walletconnect.com/2.0/api/sign/dapp-usage
import { SignClientTypes } from '@walletconnect/types'
import {
  TransferTransaction,
  Hbar,
  TransactionId,
  AccountInfoQuery,
  AccountId,
  Timestamp,
<<<<<<< HEAD
  LedgerId,
=======
  AccountInfo,
>>>>>>> 38fa45aa
} from '@hashgraph/sdk'
import {
  HederaSessionEvent,
  HederaJsonRpcMethod,
  transactionToBase64String,
  queryToBase64String,
} from '@hashgraph/walletconnect'

import type {
  GetNodeAddressesRequest, // 1
  GetNodeAddressesResult, // 1
  SendTransactionOnlyRequest, // 2
  SendTransactionOnlyResult, // 2
  SignMessageRequest, // 3
  SignMessageResult, // 3
  SignQueryAndSendRequest, // 4
  SignQueryAndSendResult, // 4
  SignTransactionAndSendRequest, // 5
  SignTransactionAndSendResult, // 5
  SignTransactionBodyRequest, // 6
  SignTransactionBodyResult, // 6
  base64StringToTransaction,
<<<<<<< HEAD
  DAppConnector,
=======
  base64StringToUint8Array,
  base64StringToSignatureMap,
>>>>>>> 38fa45aa
} from '@hashgraph/walletconnect'

import { saveState, loadState, getState } from '../shared'

<<<<<<< HEAD
// referenced in handlers
var dAppConnector: DAppConnector | undefined
=======
/*
 * Simple handler to show errors or success to user
 */
async function showErrorOrSuccess(method: (e: SubmitEvent) => Promise<any>, e: SubmitEvent) {
  try {
    e.preventDefault()
    saveState(e)
    const result = await method(e)
    console.log(result)
    alert(`Success: ${JSON.stringify(result)}`)
  } catch (e) {
    console.error(e)
    alert(`Error: ${JSON.stringify(e)}`)
  }
}
/*
 * WalletConnect
 *  - signClient
 *  - activeSession
 *  - init
 *  - connect
 *  - disconnect
 */
var signClient: SignClient | undefined
var activeSession: SessionTypes.Struct | undefined
>>>>>>> 38fa45aa
loadState() // load previous state if it exists

// Initialize WalletConnect library
async function init(e: Event) {
  const projectId = getState('project-id')
  const metadata: SignClientTypes.Metadata = {
    name: getState('name'),
    description: getState('description'),
    url: getState('url'),
    icons: [getState('icons')],
  }

<<<<<<< HEAD
  dAppConnector = new DAppConnector(
    metadata,
    LedgerId.TESTNET,
    projectId,
    Object.values(HederaJsonRpcMethod),
    [HederaSessionEvent.ChainChanged, HederaSessionEvent.AccountsChanged],
  )

  await dAppConnector.init({ logger: 'error' })
=======
  // set global signClient to be referenced elsewhere
  signClient = await SignClient.init({ projectId, metadata })

  // Event handlers
  signClient.on('session_event', (event) => {
    // Handle session events, such as "chainChanged", "accountsChanged", etc.
    alert('There has been a session event!')
    console.log(event)
  })

  signClient.on('session_update', ({ topic, params }) => {
    // Handle session update
    alert('There has been a update to the session!')
    const { namespaces } = params
    const _session = signClient.session.get(topic)
    // Overwrite the `namespaces` of the existing session with the incoming one.
    const updatedSession = { ..._session, namespaces }
    // Integrate the updated session state into your dapp state.
    console.log(updatedSession)
  })

  signClient.on('session_delete', () => {
    // Session was deleted -> reset the dapp state, clean up from user session, etc.
    alert('Dapp: Session deleted by wallet!')
    //
  })

  signClient.core.pairing.events.on('pairing_delete', (pairing) => {
    // Session was deleted
    console.log(pairing)
    alert(`Dapp: Pairing deleted by wallet!`)
    // clean up after the pairing for `topic` was deleted.
  })

  // set global activeSession
  activeSession = signClient.session
    .getAll()
    .reverse()
    .find((session: { expiry: number }) => session.expiry > Date.now() / 1000)
>>>>>>> 38fa45aa

  //@ts-ignore
  e.target.querySelectorAll('input,button').forEach((input) => (input.disabled = true))
  document
    .querySelectorAll('.toggle input,.toggle button, .toggle select')
    //@ts-ignore
    .forEach((element) => (element.disabled = false))

  console.log('dApp: WalletConnect initialized!')
  return 'dApp: WalletConnect initialized!'
}

<<<<<<< HEAD
document.getElementById('init').onsubmit = init

async function connect(e: Event) {
  try {
    saveState(e)

    await dAppConnector!.connectQR()
    console.log('Connected to wallet!')
    alert('Connected to wallet!')
  } catch (e) {
    console.log(e)
=======
document.getElementById('init').onsubmit = (e: SubmitEvent) => showErrorOrSuccess(init, e)

// connect a new pairing string to a wallet via the WalletConnect modal
async function connect(_: Event) {
  const chains = [HederaChainId.Testnet]
  const { uri, approval } = await signClient.connect({
    requiredNamespaces: {
      hedera: {
        methods: Object.values(HederaJsonRpcMethod),
        chains,
        events: [HederaSessionEvent.ChainChanged, HederaSessionEvent.AccountsChanged],
      },
    },
  })
  const walletConnectModal = new WalletConnectModal({
    projectId: getState('project-id'),
    chains,
  })

  walletConnectModal.openModal({ uri })
  await approval()
  walletConnectModal.closeModal()

  activeSession = signClient.session
    .getAll()
    .reverse()
    .find((session: { expiry: number }) => session.expiry > Date.now() / 1000)
}
document.getElementById('connect').onsubmit = (e: SubmitEvent) => showErrorOrSuccess(connect, e)

// disconnect
async function disconnect(_: Event) {
  for (const session of signClient.session.getAll()) {
    console.log(`Disconnecting from session: ${session}`)
    await signClient.disconnect({
      topic: session.topic,
      reason: getSdkError('USER_DISCONNECTED'),
    })
  }
  //https://docs.walletconnect.com/api/core/pairing
  for (const pairing of signClient.core.pairing.getPairings()) {
    console.log(`Disconnecting from pairing: ${pairing}`)
    await signClient.disconnect({
      topic: pairing.topic,
      reason: getSdkError('USER_DISCONNECTED'),
    })
>>>>>>> 38fa45aa
  }
}
document.querySelector<HTMLFormElement>('#disconnect').onsubmit = (e: SubmitEvent) =>
  showErrorOrSuccess(disconnect, e)

/*
 * JSON RPC Methods
 */
<<<<<<< HEAD
async function hedera_signTransactionBody(e: Event) {
  const state = saveState(e)
  // Sample transaction
  const transaction = new TransferTransaction()
    .setTransactionId(TransactionId.generate(state['sign-from']))
    .addHbarTransfer(state['sign-from'], new Hbar(-state['sign-amount']))
    .addHbarTransfer(state['sign-to'], new Hbar(+state['sign-amount']))

  const response = await dAppConnector!.signTransactionBody([
    transactionToBase64String(transaction),
  ])
=======
// 1. hedera_getNodeAddresses
async function hedera_getNodeAddresses(_: Event) {
  const body: GetNodeAddressesRequest = {
    topic: activeSession.topic,
    chainId: HederaChainId.Testnet,
    request: {
      method: HederaJsonRpcMethod.GetNodeAddresses,
      params: undefined,
    },
  }
>>>>>>> 38fa45aa

  return await signClient.request<GetNodeAddressesResult>(body)
}

document.getElementById('hedera_getNodeAddresses').onsubmit = (e: SubmitEvent) =>
  showErrorOrSuccess(hedera_getNodeAddresses, e)

<<<<<<< HEAD
  const response = await dAppConnector!.sendTransactionOnly([state['send-transaction']])
  const transactionResponse = TransactionResponse.fromJSON(response)
  const client = Client.forName('testnet')
  const receipt = await transactionResponse.getReceipt(client)
  alert(`${transactionResponse.transactionId}:${receipt.status.toString()}!`)
}

document.getElementById('hedera_sendTransactionOnly').onsubmit = hedera_sendTransactionOnly
=======
// 2. hedera_sendTransactionOnly
async function hedera_sendTransactionOnly(_: Event) {
  const request: SendTransactionOnlyRequest = {
    topic: activeSession.topic,
    chainId: HederaChainId.Testnet,
    request: {
      method: HederaJsonRpcMethod.SendTransactionOnly,
      params: {
        signedTransaction: getState('send-transaction'),
      },
    },
  }
>>>>>>> 38fa45aa

  const result = await signClient.request<SendTransactionOnlyResult>(request)
  return result
}
document.getElementById('hedera_sendTransactionOnly').onsubmit = (e: SubmitEvent) =>
  showErrorOrSuccess(hedera_sendTransactionOnly, e)

<<<<<<< HEAD
  const response: TransactionResponseJSON = await dAppConnector!.signTransactionAndSend([
    transactionToBase64String(transaction),
  ])

  const transactionResponse = TransactionResponse.fromJSON(response)
  const client = Client.forName('testnet')
  const receipt = await transactionResponse.getReceipt(client)
  alert(`${transactionResponse.transactionId}:${receipt.status.toString()}!`)
}
document.getElementById('hedera_signTransactionAndSend').onsubmit =
  hedera_signTransactionAndSend

async function disconnect(e: Event) {
  e.preventDefault()
  dAppConnector?.disconnectAll()
=======
// 3. hedera_signMessage
async function hedera_signMessage(_: Event) {
  const body: SignMessageRequest = {
    topic: activeSession.topic,
    chainId: HederaChainId.Testnet,
    request: {
      method: HederaJsonRpcMethod.SignMessage,
      params: {
        message: getState('sign-message'),
        signerAccountId: getState('sign-from'),
      },
    },
  }

  return await signClient.request<SignMessageResult>(body)
>>>>>>> 38fa45aa
}

document.getElementById('hedera_signMessage').onsubmit = (e: SubmitEvent) =>
  showErrorOrSuccess(hedera_signMessage, e)

<<<<<<< HEAD
  const response = await dAppConnector!.getNodeAddresses()
=======
// 4. SignQueryAndSend
async function hedera_signQueryAndSend(_: Event) {
  const query = new AccountInfoQuery().setAccountId(getState('query-payment-account'))
  const body: SignQueryAndSendRequest = {
    topic: activeSession.topic,
    chainId: HederaChainId.Testnet,
    request: {
      method: HederaJsonRpcMethod.SignQueryAndSend,
      params: {
        signerAccountId: getState('query-payment-account'),
        query: queryToBase64String(query),
      },
    },
  }
>>>>>>> 38fa45aa

  return await signClient.request<SignQueryAndSendResult>(body)
}

document.getElementById('hedera_signQueryAndSend').onsubmit = (e: SubmitEvent) =>
  showErrorOrSuccess(hedera_signQueryAndSend, e)

// 5. hedera_signTransactionAndSend
async function hedera_signTransactionAndSend(_: Event) {
  const transaction = new TransferTransaction()
    .setTransactionId(TransactionId.generate(getState('sign-send-from')))
    .addHbarTransfer(getState('sign-send-from'), new Hbar(-getState('sign-send-amount')))
    .addHbarTransfer(getState('sign-send-to'), new Hbar(+getState('sign-send-amount')))

<<<<<<< HEAD
  try {
    const response = await dAppConnector?.signMessage([state['sign-message']])
    console.log(response)
  } catch (e) {
    console.error(e)
    alert(JSON.stringify(e))
=======
  const body: SignTransactionAndSendRequest = {
    topic: activeSession.topic,
    chainId: HederaChainId.Testnet,
    request: {
      method: HederaJsonRpcMethod.SignTransactionAndSend,
      params: {
        signedTransaction: transactionToBase64String(transaction),
        signerAccountId: getState['sign-send-from'],
      },
    },
>>>>>>> 38fa45aa
  }

  return await signClient.request<SignTransactionAndSendResult>(body)
}
document.getElementById('hedera_signTransactionAndSend').onsubmit = (e: SubmitEvent) =>
  showErrorOrSuccess(hedera_signTransactionAndSend, e)

<<<<<<< HEAD
  const query = new AccountInfoQuery().setAccountId(state['query-payment-account'])
  const response: string = await dAppConnector!.signQueryAndSend([queryToBase64String(query)])
=======
// 6. hedera_signTransactionBody
async function hedera_signTransactionBody(_: Event) {
  const transaction = new TransferTransaction()
    .setTransactionId(TransactionId.generate(getState('sign-from')))
    .addHbarTransfer(getState('sign-from'), new Hbar(-getState('sign-amount')))
    .addHbarTransfer(getState('sign-to'), new Hbar(+getState('sign-amount')))

  const body: SignTransactionBodyRequest = {
    topic: activeSession.topic,
    chainId: HederaChainId.Testnet,
    request: {
      method: HederaJsonRpcMethod.SignTransactionBody,
      params: {
        signerAccountId: getState('sign-from'),
        transactionBody: transactionToBase64String(transaction),
      },
    },
  }
>>>>>>> 38fa45aa

  return await signClient.request<SignTransactionBodyResult>(body)
}
document.getElementById('hedera_signTransactionBody').onsubmit = (e: SubmitEvent) =>
  showErrorOrSuccess(hedera_signTransactionBody, e)

/*
 * Error handling simulation
 */
<<<<<<< HEAD
async function simulateGossipNodeError(e: Event) {
  e.preventDefault()
  try {
    const sender = getState('sign-send-from') || getState('send-from')
    const recepient = getState('sign-send-to') || getState('send-to')

    const transaction = new TransferTransaction()
      .setNodeAccountIds([new AccountId(999)]) // this is invalid node id
      .setTransactionId(TransactionId.generate(sender))
      .addHbarTransfer(sender, new Hbar(-5))
      .addHbarTransfer(recepient, new Hbar(+5))

    const response = await dAppConnector!.signTransactionAndSend([
      transactionToBase64String(transaction),
    ])
=======
async function simulateGossipNodeError(_: Event) {
  const sender = getState('sign-send-from') || getState('send-from')
  const recepient = getState('sign-send-to') || getState('send-to')
>>>>>>> 38fa45aa

  const transaction = new TransferTransaction()
    .setNodeAccountIds([new AccountId(999)]) // this is invalid node id
    .setTransactionId(TransactionId.generate(sender))
    .addHbarTransfer(sender, new Hbar(-5))
    .addHbarTransfer(recepient, new Hbar(+5))

  const body: SignTransactionAndSendRequest = {
    topic: activeSession.topic,
    chainId: HederaChainId.Testnet,
    request: {
      method: HederaJsonRpcMethod.SignTransactionAndSend,
      params: {
        signedTransaction: transactionToBase64String(transaction),
        signerAccountId: getState('sign-send-from'),
      },
    },
  }
  return await signClient.request<SignTransactionAndSendResult>(body)
}

document.getElementById('error-gossip-node').onsubmit = (e: SubmitEvent) =>
  showErrorOrSuccess(simulateGossipNodeError, e)

<<<<<<< HEAD
async function simulateTransactionExpiredError(e: Event) {
  e.preventDefault()
  try {
    const sender = getState('sign-send-from') || getState('send-from')
    const recepient = getState('sign-send-to') || getState('send-to')

    const transaction = new TransferTransaction()
      // set valid start to 15 seconds ago
      .setTransactionId(
        TransactionId.withValidStart(
          AccountId.fromString(sender),
          Timestamp.fromDate(Date.now() - 15000),
        ),
      )
      // 15 seconds is a minimum valid duration otherwise there's an INVALID_TRANSACTION_DURATION error
      .setTransactionValidDuration(15)
      .addHbarTransfer(sender, new Hbar(-5))
      .addHbarTransfer(recepient, new Hbar(+5))

    const response = await dAppConnector?.signTransactionAndSend([
      transactionToBase64String(transaction),
    ])
    console.log(response)
  } catch (e) {
    console.log(e)
    alert(JSON.stringify(e))
=======
async function simulateTransactionExpiredError(_: Event) {
  const sender = getState('sign-send-from') || getState('send-from')
  const recepient = getState('sign-send-to') || getState('send-to')

  const transaction = new TransferTransaction()
    // set valid start to 15 seconds ago
    .setTransactionId(
      TransactionId.withValidStart(
        AccountId.fromString(sender),
        Timestamp.fromDate(Date.now() - 15000),
      ),
    )
    // 15 seconds is a minimum valid duration otherwise there's an INVALID_TRANSACTION_DURATION error
    .setTransactionValidDuration(15)
    .addHbarTransfer(sender, new Hbar(-5))
    .addHbarTransfer(recepient, new Hbar(+5))

  const body: SignTransactionAndSendRequest = {
    topic: activeSession.topic,
    chainId: HederaChainId.Testnet,
    request: {
      method: HederaJsonRpcMethod.SignTransactionAndSend,
      params: {
        signedTransaction: transactionToBase64String(transaction),
        signerAccountId: sender,
      },
    },
>>>>>>> 38fa45aa
  }
  return await signClient.request<SignTransactionAndSendResult>(body)
}

document.getElementById('error-transaction-expired').onsubmit = (e: SubmitEvent) =>
  showErrorOrSuccess(simulateTransactionExpiredError, e)<|MERGE_RESOLUTION|>--- conflicted
+++ resolved
@@ -7,47 +7,27 @@
   AccountInfoQuery,
   AccountId,
   Timestamp,
-<<<<<<< HEAD
   LedgerId,
-=======
   AccountInfo,
->>>>>>> 38fa45aa
 } from '@hashgraph/sdk'
 import {
   HederaSessionEvent,
   HederaJsonRpcMethod,
   transactionToBase64String,
   queryToBase64String,
+  SendTransactionOnlyParams,
+  SignMessageParams,
+  SignQueryAndSendParams,
+  SignTransactionAndSendParams,
+  SignTransactionBodyParams,
 } from '@hashgraph/walletconnect'
 
-import type {
-  GetNodeAddressesRequest, // 1
-  GetNodeAddressesResult, // 1
-  SendTransactionOnlyRequest, // 2
-  SendTransactionOnlyResult, // 2
-  SignMessageRequest, // 3
-  SignMessageResult, // 3
-  SignQueryAndSendRequest, // 4
-  SignQueryAndSendResult, // 4
-  SignTransactionAndSendRequest, // 5
-  SignTransactionAndSendResult, // 5
-  SignTransactionBodyRequest, // 6
-  SignTransactionBodyResult, // 6
-  base64StringToTransaction,
-<<<<<<< HEAD
-  DAppConnector,
-=======
-  base64StringToUint8Array,
-  base64StringToSignatureMap,
->>>>>>> 38fa45aa
-} from '@hashgraph/walletconnect'
+import { DAppConnector } from '@hashgraph/walletconnect'
 
 import { saveState, loadState, getState } from '../shared'
 
-<<<<<<< HEAD
 // referenced in handlers
 var dAppConnector: DAppConnector | undefined
-=======
 /*
  * Simple handler to show errors or success to user
  */
@@ -71,9 +51,6 @@
  *  - connect
  *  - disconnect
  */
-var signClient: SignClient | undefined
-var activeSession: SessionTypes.Struct | undefined
->>>>>>> 38fa45aa
 loadState() // load previous state if it exists
 
 // Initialize WalletConnect library
@@ -86,7 +63,6 @@
     icons: [getState('icons')],
   }
 
-<<<<<<< HEAD
   dAppConnector = new DAppConnector(
     metadata,
     LedgerId.TESTNET,
@@ -96,47 +72,6 @@
   )
 
   await dAppConnector.init({ logger: 'error' })
-=======
-  // set global signClient to be referenced elsewhere
-  signClient = await SignClient.init({ projectId, metadata })
-
-  // Event handlers
-  signClient.on('session_event', (event) => {
-    // Handle session events, such as "chainChanged", "accountsChanged", etc.
-    alert('There has been a session event!')
-    console.log(event)
-  })
-
-  signClient.on('session_update', ({ topic, params }) => {
-    // Handle session update
-    alert('There has been a update to the session!')
-    const { namespaces } = params
-    const _session = signClient.session.get(topic)
-    // Overwrite the `namespaces` of the existing session with the incoming one.
-    const updatedSession = { ..._session, namespaces }
-    // Integrate the updated session state into your dapp state.
-    console.log(updatedSession)
-  })
-
-  signClient.on('session_delete', () => {
-    // Session was deleted -> reset the dapp state, clean up from user session, etc.
-    alert('Dapp: Session deleted by wallet!')
-    //
-  })
-
-  signClient.core.pairing.events.on('pairing_delete', (pairing) => {
-    // Session was deleted
-    console.log(pairing)
-    alert(`Dapp: Pairing deleted by wallet!`)
-    // clean up after the pairing for `topic` was deleted.
-  })
-
-  // set global activeSession
-  activeSession = signClient.session
-    .getAll()
-    .reverse()
-    .find((session: { expiry: number }) => session.expiry > Date.now() / 1000)
->>>>>>> 38fa45aa
 
   //@ts-ignore
   e.target.querySelectorAll('input,button').forEach((input) => (input.disabled = true))
@@ -145,200 +80,77 @@
     //@ts-ignore
     .forEach((element) => (element.disabled = false))
 
-  console.log('dApp: WalletConnect initialized!')
   return 'dApp: WalletConnect initialized!'
 }
 
-<<<<<<< HEAD
-document.getElementById('init').onsubmit = init
-
-async function connect(e: Event) {
-  try {
-    saveState(e)
-
-    await dAppConnector!.connectQR()
-    console.log('Connected to wallet!')
-    alert('Connected to wallet!')
-  } catch (e) {
-    console.log(e)
-=======
-document.getElementById('init').onsubmit = (e: SubmitEvent) => showErrorOrSuccess(init, e)
+document.getElementById('init')!.onsubmit = (e: SubmitEvent) => showErrorOrSuccess(init, e)
 
 // connect a new pairing string to a wallet via the WalletConnect modal
 async function connect(_: Event) {
-  const chains = [HederaChainId.Testnet]
-  const { uri, approval } = await signClient.connect({
-    requiredNamespaces: {
-      hedera: {
-        methods: Object.values(HederaJsonRpcMethod),
-        chains,
-        events: [HederaSessionEvent.ChainChanged, HederaSessionEvent.AccountsChanged],
-      },
-    },
-  })
-  const walletConnectModal = new WalletConnectModal({
-    projectId: getState('project-id'),
-    chains,
-  })
-
-  walletConnectModal.openModal({ uri })
-  await approval()
-  walletConnectModal.closeModal()
-
-  activeSession = signClient.session
-    .getAll()
-    .reverse()
-    .find((session: { expiry: number }) => session.expiry > Date.now() / 1000)
-}
-document.getElementById('connect').onsubmit = (e: SubmitEvent) => showErrorOrSuccess(connect, e)
+  await dAppConnector!.connectQR()
+
+  return 'Connected to wallet!'
+}
+
+document.getElementById('connect')!.onsubmit = (e: SubmitEvent) =>
+  showErrorOrSuccess(connect, e)
 
 // disconnect
-async function disconnect(_: Event) {
-  for (const session of signClient.session.getAll()) {
-    console.log(`Disconnecting from session: ${session}`)
-    await signClient.disconnect({
-      topic: session.topic,
-      reason: getSdkError('USER_DISCONNECTED'),
-    })
-  }
-  //https://docs.walletconnect.com/api/core/pairing
-  for (const pairing of signClient.core.pairing.getPairings()) {
-    console.log(`Disconnecting from pairing: ${pairing}`)
-    await signClient.disconnect({
-      topic: pairing.topic,
-      reason: getSdkError('USER_DISCONNECTED'),
-    })
->>>>>>> 38fa45aa
-  }
-}
-document.querySelector<HTMLFormElement>('#disconnect').onsubmit = (e: SubmitEvent) =>
+async function disconnect(e: Event) {
+  e.preventDefault()
+  dAppConnector!.disconnectAll()
+}
+
+document.querySelector<HTMLFormElement>('#disconnect')!.onsubmit = (e: SubmitEvent) =>
   showErrorOrSuccess(disconnect, e)
 
 /*
  * JSON RPC Methods
  */
-<<<<<<< HEAD
-async function hedera_signTransactionBody(e: Event) {
-  const state = saveState(e)
-  // Sample transaction
-  const transaction = new TransferTransaction()
-    .setTransactionId(TransactionId.generate(state['sign-from']))
-    .addHbarTransfer(state['sign-from'], new Hbar(-state['sign-amount']))
-    .addHbarTransfer(state['sign-to'], new Hbar(+state['sign-amount']))
-
-  const response = await dAppConnector!.signTransactionBody([
-    transactionToBase64String(transaction),
-  ])
-=======
 // 1. hedera_getNodeAddresses
 async function hedera_getNodeAddresses(_: Event) {
-  const body: GetNodeAddressesRequest = {
-    topic: activeSession.topic,
-    chainId: HederaChainId.Testnet,
-    request: {
-      method: HederaJsonRpcMethod.GetNodeAddresses,
-      params: undefined,
-    },
-  }
->>>>>>> 38fa45aa
-
-  return await signClient.request<GetNodeAddressesResult>(body)
-}
-
-document.getElementById('hedera_getNodeAddresses').onsubmit = (e: SubmitEvent) =>
+  return await dAppConnector!.getNodeAddresses()
+}
+
+document.getElementById('hedera_getNodeAddresses')!.onsubmit = (e: SubmitEvent) =>
   showErrorOrSuccess(hedera_getNodeAddresses, e)
 
-<<<<<<< HEAD
-  const response = await dAppConnector!.sendTransactionOnly([state['send-transaction']])
-  const transactionResponse = TransactionResponse.fromJSON(response)
-  const client = Client.forName('testnet')
-  const receipt = await transactionResponse.getReceipt(client)
-  alert(`${transactionResponse.transactionId}:${receipt.status.toString()}!`)
-}
-
-document.getElementById('hedera_sendTransactionOnly').onsubmit = hedera_sendTransactionOnly
-=======
 // 2. hedera_sendTransactionOnly
 async function hedera_sendTransactionOnly(_: Event) {
-  const request: SendTransactionOnlyRequest = {
-    topic: activeSession.topic,
-    chainId: HederaChainId.Testnet,
-    request: {
-      method: HederaJsonRpcMethod.SendTransactionOnly,
-      params: {
-        signedTransaction: getState('send-transaction'),
-      },
-    },
-  }
->>>>>>> 38fa45aa
-
-  const result = await signClient.request<SendTransactionOnlyResult>(request)
-  return result
-}
-document.getElementById('hedera_sendTransactionOnly').onsubmit = (e: SubmitEvent) =>
+  const params: SendTransactionOnlyParams = {
+    signedTransaction: getState('send-transaction'),
+  }
+
+  return await dAppConnector!.sendTransactionOnly(params)
+}
+document.getElementById('hedera_sendTransactionOnly')!.onsubmit = (e: SubmitEvent) =>
   showErrorOrSuccess(hedera_sendTransactionOnly, e)
 
-<<<<<<< HEAD
-  const response: TransactionResponseJSON = await dAppConnector!.signTransactionAndSend([
-    transactionToBase64String(transaction),
-  ])
-
-  const transactionResponse = TransactionResponse.fromJSON(response)
-  const client = Client.forName('testnet')
-  const receipt = await transactionResponse.getReceipt(client)
-  alert(`${transactionResponse.transactionId}:${receipt.status.toString()}!`)
-}
-document.getElementById('hedera_signTransactionAndSend').onsubmit =
-  hedera_signTransactionAndSend
-
-async function disconnect(e: Event) {
-  e.preventDefault()
-  dAppConnector?.disconnectAll()
-=======
 // 3. hedera_signMessage
 async function hedera_signMessage(_: Event) {
-  const body: SignMessageRequest = {
-    topic: activeSession.topic,
-    chainId: HederaChainId.Testnet,
-    request: {
-      method: HederaJsonRpcMethod.SignMessage,
-      params: {
-        message: getState('sign-message'),
-        signerAccountId: getState('sign-from'),
-      },
-    },
-  }
-
-  return await signClient.request<SignMessageResult>(body)
->>>>>>> 38fa45aa
-}
-
-document.getElementById('hedera_signMessage').onsubmit = (e: SubmitEvent) =>
+  const params: SignMessageParams = {
+    message: getState('sign-message'),
+    signerAccountId: getState('sign-from'),
+  }
+
+  return await dAppConnector!.signMessage(params)
+}
+
+document.getElementById('hedera_signMessage')!.onsubmit = (e: SubmitEvent) =>
   showErrorOrSuccess(hedera_signMessage, e)
 
-<<<<<<< HEAD
-  const response = await dAppConnector!.getNodeAddresses()
-=======
 // 4. SignQueryAndSend
 async function hedera_signQueryAndSend(_: Event) {
   const query = new AccountInfoQuery().setAccountId(getState('query-payment-account'))
-  const body: SignQueryAndSendRequest = {
-    topic: activeSession.topic,
-    chainId: HederaChainId.Testnet,
-    request: {
-      method: HederaJsonRpcMethod.SignQueryAndSend,
-      params: {
-        signerAccountId: getState('query-payment-account'),
-        query: queryToBase64String(query),
-      },
-    },
-  }
->>>>>>> 38fa45aa
-
-  return await signClient.request<SignQueryAndSendResult>(body)
-}
-
-document.getElementById('hedera_signQueryAndSend').onsubmit = (e: SubmitEvent) =>
+  const params: SignQueryAndSendParams = {
+    signerAccountId: getState('query-payment-account'),
+    query: queryToBase64String(query),
+  }
+
+  return await dAppConnector!.signQueryAndSend(params)
+}
+
+document.getElementById('hedera_signQueryAndSend')!.onsubmit = (e: SubmitEvent) =>
   showErrorOrSuccess(hedera_signQueryAndSend, e)
 
 // 5. hedera_signTransactionAndSend
@@ -348,36 +160,18 @@
     .addHbarTransfer(getState('sign-send-from'), new Hbar(-getState('sign-send-amount')))
     .addHbarTransfer(getState('sign-send-to'), new Hbar(+getState('sign-send-amount')))
 
-<<<<<<< HEAD
-  try {
-    const response = await dAppConnector?.signMessage([state['sign-message']])
-    console.log(response)
-  } catch (e) {
-    console.error(e)
-    alert(JSON.stringify(e))
-=======
-  const body: SignTransactionAndSendRequest = {
-    topic: activeSession.topic,
-    chainId: HederaChainId.Testnet,
-    request: {
-      method: HederaJsonRpcMethod.SignTransactionAndSend,
-      params: {
-        signedTransaction: transactionToBase64String(transaction),
-        signerAccountId: getState['sign-send-from'],
-      },
-    },
->>>>>>> 38fa45aa
-  }
-
-  return await signClient.request<SignTransactionAndSendResult>(body)
-}
-document.getElementById('hedera_signTransactionAndSend').onsubmit = (e: SubmitEvent) =>
+  const params: SignTransactionAndSendParams = {
+    signedTransaction: transactionToBase64String(transaction),
+    signerAccountId: getState('sign-send-from'),
+  }
+
+  console.log(params)
+
+  return await dAppConnector!.signTransactionAndSend(params)
+}
+document.getElementById('hedera_signTransactionAndSend')!.onsubmit = (e: SubmitEvent) =>
   showErrorOrSuccess(hedera_signTransactionAndSend, e)
 
-<<<<<<< HEAD
-  const query = new AccountInfoQuery().setAccountId(state['query-payment-account'])
-  const response: string = await dAppConnector!.signQueryAndSend([queryToBase64String(query)])
-=======
 // 6. hedera_signTransactionBody
 async function hedera_signTransactionBody(_: Event) {
   const transaction = new TransferTransaction()
@@ -385,48 +179,22 @@
     .addHbarTransfer(getState('sign-from'), new Hbar(-getState('sign-amount')))
     .addHbarTransfer(getState('sign-to'), new Hbar(+getState('sign-amount')))
 
-  const body: SignTransactionBodyRequest = {
-    topic: activeSession.topic,
-    chainId: HederaChainId.Testnet,
-    request: {
-      method: HederaJsonRpcMethod.SignTransactionBody,
-      params: {
-        signerAccountId: getState('sign-from'),
-        transactionBody: transactionToBase64String(transaction),
-      },
-    },
-  }
->>>>>>> 38fa45aa
-
-  return await signClient.request<SignTransactionBodyResult>(body)
-}
-document.getElementById('hedera_signTransactionBody').onsubmit = (e: SubmitEvent) =>
+  const params: SignTransactionBodyParams = {
+    signerAccountId: getState('sign-from'),
+    transactionBody: transactionToBase64String(transaction),
+  }
+
+  return await dAppConnector!.signTransactionBody(params)
+}
+document.getElementById('hedera_signTransactionBody')!.onsubmit = (e: SubmitEvent) =>
   showErrorOrSuccess(hedera_signTransactionBody, e)
 
 /*
  * Error handling simulation
  */
-<<<<<<< HEAD
-async function simulateGossipNodeError(e: Event) {
-  e.preventDefault()
-  try {
-    const sender = getState('sign-send-from') || getState('send-from')
-    const recepient = getState('sign-send-to') || getState('send-to')
-
-    const transaction = new TransferTransaction()
-      .setNodeAccountIds([new AccountId(999)]) // this is invalid node id
-      .setTransactionId(TransactionId.generate(sender))
-      .addHbarTransfer(sender, new Hbar(-5))
-      .addHbarTransfer(recepient, new Hbar(+5))
-
-    const response = await dAppConnector!.signTransactionAndSend([
-      transactionToBase64String(transaction),
-    ])
-=======
 async function simulateGossipNodeError(_: Event) {
   const sender = getState('sign-send-from') || getState('send-from')
   const recepient = getState('sign-send-to') || getState('send-to')
->>>>>>> 38fa45aa
 
   const transaction = new TransferTransaction()
     .setNodeAccountIds([new AccountId(999)]) // this is invalid node id
@@ -434,51 +202,17 @@
     .addHbarTransfer(sender, new Hbar(-5))
     .addHbarTransfer(recepient, new Hbar(+5))
 
-  const body: SignTransactionAndSendRequest = {
-    topic: activeSession.topic,
-    chainId: HederaChainId.Testnet,
-    request: {
-      method: HederaJsonRpcMethod.SignTransactionAndSend,
-      params: {
-        signedTransaction: transactionToBase64String(transaction),
-        signerAccountId: getState('sign-send-from'),
-      },
-    },
-  }
-  return await signClient.request<SignTransactionAndSendResult>(body)
-}
-
-document.getElementById('error-gossip-node').onsubmit = (e: SubmitEvent) =>
+  const params: SignTransactionAndSendParams = {
+    signedTransaction: transactionToBase64String(transaction),
+    signerAccountId: getState('sign-send-from'),
+  }
+
+  return await dAppConnector!.signTransactionAndSend(params)
+}
+
+document.getElementById('error-gossip-node')!.onsubmit = (e: SubmitEvent) =>
   showErrorOrSuccess(simulateGossipNodeError, e)
 
-<<<<<<< HEAD
-async function simulateTransactionExpiredError(e: Event) {
-  e.preventDefault()
-  try {
-    const sender = getState('sign-send-from') || getState('send-from')
-    const recepient = getState('sign-send-to') || getState('send-to')
-
-    const transaction = new TransferTransaction()
-      // set valid start to 15 seconds ago
-      .setTransactionId(
-        TransactionId.withValidStart(
-          AccountId.fromString(sender),
-          Timestamp.fromDate(Date.now() - 15000),
-        ),
-      )
-      // 15 seconds is a minimum valid duration otherwise there's an INVALID_TRANSACTION_DURATION error
-      .setTransactionValidDuration(15)
-      .addHbarTransfer(sender, new Hbar(-5))
-      .addHbarTransfer(recepient, new Hbar(+5))
-
-    const response = await dAppConnector?.signTransactionAndSend([
-      transactionToBase64String(transaction),
-    ])
-    console.log(response)
-  } catch (e) {
-    console.log(e)
-    alert(JSON.stringify(e))
-=======
 async function simulateTransactionExpiredError(_: Event) {
   const sender = getState('sign-send-from') || getState('send-from')
   const recepient = getState('sign-send-to') || getState('send-to')
@@ -496,20 +230,13 @@
     .addHbarTransfer(sender, new Hbar(-5))
     .addHbarTransfer(recepient, new Hbar(+5))
 
-  const body: SignTransactionAndSendRequest = {
-    topic: activeSession.topic,
-    chainId: HederaChainId.Testnet,
-    request: {
-      method: HederaJsonRpcMethod.SignTransactionAndSend,
-      params: {
-        signedTransaction: transactionToBase64String(transaction),
-        signerAccountId: sender,
-      },
-    },
->>>>>>> 38fa45aa
-  }
-  return await signClient.request<SignTransactionAndSendResult>(body)
-}
-
-document.getElementById('error-transaction-expired').onsubmit = (e: SubmitEvent) =>
+  const params: SignTransactionAndSendParams = {
+    signedTransaction: transactionToBase64String(transaction),
+    signerAccountId: sender,
+  }
+
+  return await dAppConnector!.signTransactionAndSend(params)
+}
+
+document.getElementById('error-transaction-expired')!.onsubmit = (e: SubmitEvent) =>
   showErrorOrSuccess(simulateTransactionExpiredError, e)