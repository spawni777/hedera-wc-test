// https://docs.walletconnect.com/2.0/api/sign/dapp-usage
import SignClient from '@walletconnect/sign-client'
import { SessionTypes, SignClientTypes } from '@walletconnect/types'
import { WalletConnectModal } from '@walletconnect/modal'
import { getSdkError } from '@walletconnect/utils'
import {
  TransactionResponseJSON,
  TransactionResponse,
  TransferTransaction,
  Hbar,
  TransactionId,
  Client,
<<<<<<< HEAD
  AccountInfoQuery,
=======
  FileContentsQuery,
  FileId,
  AccountInfoQuery,
  AccountId,
>>>>>>> 9001cd33
} from '@hashgraph/sdk'
import {
  HederaChainId,
  HederaSessionEvent,
  HederaJsonRpcMethod,
  transactionToBase64String,
  queryToBase64String,
  base64StringToTransaction,
<<<<<<< HEAD
  base64StringToQuery,
} from '@hashgraph/walletconnect'

import { saveState, loadState } from '../shared'
=======
} from '../../../lib/index'
import { saveState, loadState, getState } from '../shared'
import {Buffer} from 'buffer';
>>>>>>> 9001cd33

// referenced in handlers
var signClient: SignClient | undefined
var activeSession: SessionTypes.Struct | undefined
loadState() // load previous state if it exists

async function init(e: Event) {
  const state = saveState(e)

  const projectId = state['project-id']
  const metadata: SignClientTypes.Metadata = {
    name: state['name'],
    description: state['description'],
    url: state['url'],
    icons: [state['icons']],
  }
  signClient = await SignClient.init({ projectId, metadata })

  signClient.on('session_event', (event) => {
    // Handle session events, such as "chainChanged", "accountsChanged", etc.
    alert('There has been a session event!')
    console.log(event)
  })

  signClient.on('session_update', ({ topic, params }) => {
    // Handle session update
    alert('There has been a update to the session!')
    const { namespaces } = params
    const _session = signClient.session.get(topic)
    // Overwrite the `namespaces` of the existing session with the incoming one.
    const updatedSession = { ..._session, namespaces }
    // Integrate the updated session state into your dapp state.
    console.log(updatedSession)
  })

  signClient.on('session_delete', () => {
    // Session was deleted -> reset the dapp state, clean up from user session, etc.
    alert('Dapp: Session deleted by wallet!')
    //
  })

  signClient.core.pairing.events.on('pairing_delete', (pairing) => {
    // Session was deleted
    console.log(pairing)
    alert(`Dapp: Pairing deleted by wallet!`)
    // clean up after the pairing for `topic` was deleted.
  })

  activeSession = signClient.session
    .getAll()
    .reverse()
    .find((session: { expiry: number }) => session.expiry > Date.now() / 1000)

  //@ts-ignore
  e.target.querySelectorAll('input,button').forEach((input) => (input.disabled = true))
  document
    .querySelectorAll('.toggle input,.toggle button, .toggle select')
    //@ts-ignore
    .forEach((element) => (element.disabled = false))

  console.log('dApp: WalletConnect initialized!')
}

document.getElementById('init').onsubmit = init

async function connect(e: Event) {
  try {
    const state = saveState(e)
    const chains = [HederaChainId.Testnet]
    const { uri, approval } = await signClient.connect({
      requiredNamespaces: {
        hedera: {
          methods: Object.values(HederaJsonRpcMethod),
          chains,
          events: [HederaSessionEvent.ChainChanged, HederaSessionEvent.AccountsChanged],
        },
      },
    })
    const walletConnectModal = new WalletConnectModal({
      projectId: state['project-id'],
      chains,
    })
  
    walletConnectModal.openModal({ uri })
    await approval()
    walletConnectModal.closeModal()
  
    activeSession = signClient.session
      .getAll()
      .reverse()
      .find((session: { expiry: number }) => session.expiry > Date.now() / 1000)
  } catch(err) {
    console.log(err);
  }
}
document.getElementById('connect').onsubmit = connect

/*
 * JSON RPC Methods
 */
async function hedera_signTransactionBody(e: Event) {
  const state = saveState(e)
  console.log(state)
  console.log(activeSession)
  console.log(signClient)
  // Sample transaction
  const transaction = new TransferTransaction()
    .setTransactionId(TransactionId.generate(state['sign-from']))
    .addHbarTransfer(state['sign-from'], new Hbar(-state['sign-amount']))
    .addHbarTransfer(state['sign-to'], new Hbar(+state['sign-amount']))

  const response: string = await signClient.request({
    topic: activeSession.topic,
    chainId: HederaChainId.Testnet,
    request: {
      method: HederaJsonRpcMethod.SignTransactionBody,
      params: [transactionToBase64String(transaction)],
    },
  })

  console.log(response)
  console.log(base64StringToTransaction(response))
  alert(`Transaction body signed: ${response}!`)
}
document.getElementById('hedera_signTransactionBody').onsubmit = hedera_signTransactionBody

//
async function hedera_sendTransactionOnly(e: Event) {
  const state = saveState(e)

  const response: TransactionResponseJSON = await signClient.request({
    topic: activeSession.topic,
    chainId: HederaChainId.Testnet,
    request: {
      method: HederaJsonRpcMethod.SendTransactionOnly,
      params: [state['send-transaction']],
    },
  })
  const transactionResponse = TransactionResponse.fromJSON(response)
  const client = Client.forName('testnet')
  const receipt = await transactionResponse.getReceipt(client)
  alert(`${transactionResponse.transactionId}:${receipt.status.toString()}!`)
}

document.getElementById('hedera_sendTransactionOnly').onsubmit = hedera_sendTransactionOnly

//
async function hedera_signTransactionAndSend(e: Event) {
  const state = saveState(e)
  // Sample transaction
  const transaction = new TransferTransaction()
    .setTransactionId(TransactionId.generate(state['sign-send-from']))
    .addHbarTransfer(state['sign-send-from'], new Hbar(-state['sign-send-amount']))
    .addHbarTransfer(state['sign-send-to'], new Hbar(+state['sign-send-amount']))

  const response: TransactionResponseJSON = await signClient.request({
    topic: activeSession.topic,
    chainId: HederaChainId.Testnet,
    request: {
      method: HederaJsonRpcMethod.SignTransactionAndSend,
      params: [transactionToBase64String(transaction)],
    },
  })

  const transactionResponse = TransactionResponse.fromJSON(response)
  const client = Client.forName('testnet')
  const receipt = await transactionResponse.getReceipt(client)
  alert(`${transactionResponse.transactionId}:${receipt.status.toString()}!`)
}
document.getElementById('hedera_signTransactionAndSend').onsubmit =
  hedera_signTransactionAndSend

async function disconnect(e: Event) {
  e.preventDefault()
  for (const session of signClient.session.getAll()) {
    console.log(`Disconnecting from session: ${session}`)
    await signClient.disconnect({
      topic: session.topic,
      reason: getSdkError('USER_DISCONNECTED'),
    })
  }
  //https://docs.walletconnect.com/api/core/pairing
  for (const pairing of signClient.core.pairing.getPairings()) {
    console.log(`Disconnecting from pairing: ${pairing}`)
    await signClient.disconnect({
      topic: pairing.topic,
      reason: getSdkError('USER_DISCONNECTED'),
    })
  }
}
document.querySelector<HTMLFormElement>('#disconnect').onsubmit = disconnect

async function hedera_getNodeAddresses(e: Event) {
  e.preventDefault()

  const response = await signClient.request({
    topic: activeSession.topic,
    chainId: HederaChainId.Testnet,
    request: {
      method: HederaJsonRpcMethod.GetNodeAddresses,
      params: [],
    },
  })

  console.log(response)
}

document.getElementById('hedera_getNodeAddresses').onsubmit = hedera_getNodeAddresses

async function hedera_signMessage(e: Event) {
  const state = saveState(e)

  try {
    const response = await signClient.request({
      topic: activeSession.topic,
      chainId: HederaChainId.Testnet,
      request: {
        method: HederaJsonRpcMethod.SignMessage,
        params: [state['sign-message']],
      },
    })
    console.log(response)
  } catch (e) {
    console.error(e)
    alert(JSON.stringify(e))
  }
}

document.getElementById('hedera_signMessage').onsubmit = hedera_signMessage

async function hedera_signQueryAndSend(e: Event) {
  const state = saveState(e)

  const query = new AccountInfoQuery().setAccountId(state['query-payment-account'])

  const response: string = await signClient.request({
    topic: activeSession.topic,
    chainId: HederaChainId.Testnet,
    request: {
      method: HederaJsonRpcMethod.SignQueryAndSend,
      params: [queryToBase64String(query)],
    },
  })

<<<<<<< HEAD
  console.log(response)
  alert(`Query response received: ${JSON.stringify(response)}!`)
}

document.getElementById('hedera_signQueryAndSend').onsubmit = (event) =>
  hedera_signQueryAndSend(event)
=======
  let parsedResponse = JSON.parse(atob(response));

  if (parsedResponse.isBinaryBase64Data) {
    parsedResponse.data = Buffer.from(parsedResponse.data, 'base64');
  }

  console.log(parsedResponse);
  alert(JSON.stringify(parsedResponse.data));

  return parsedResponse;
}

document.getElementById('hedera_signQueryAndSend-1').onsubmit = (event) => hedera_signQueryAndSend(event, 'AccountInfoQuery');
document.getElementById('hedera_signQueryAndSend-2').onsubmit = (event) => hedera_signQueryAndSend(event, 'FileContentsQuery');

// errors reproduction 
async function call_error_gossip_node() {
  try {
    console.log('call_error_gossip_node');

    const sender = getState('sign-send-from') || getState('send-from');
    const recepient = getState('sign-send-to') || getState('send-to');

    const transaction = new TransferTransaction()
      .setNodeAccountIds([new AccountId(999)]) // this is invalid node id
      .setTransactionId(TransactionId.generate(sender))
      .addHbarTransfer(sender, new Hbar(-5))
      .addHbarTransfer(recepient, new Hbar(+5));

    const response: TransactionResponseJSON = await signClient.request({
      topic: activeSession.topic,
      chainId: HederaChainId.Testnet,
      request: {
        method: HederaJsonRpcMethod.SignTransactionAndSend,
        params: [transactionToBase64String(transaction)],
      },
    })
  
    console.log(response);
  } catch (err) {
    console.log(err);
  }
}

document.getElementById('call_error_gossip_node').onclick = call_error_gossip_node;

async function call_error_transaction_expired() {
  try {
    console.log('call_error_transaction_expired');

    const sender = getState('sign-send-from') || getState('send-from');
    const recepient = getState('sign-send-to') || getState('send-to');

    const transaction = new TransferTransaction()
      // set valid duration to 15 second
      // 15 seconds is minimum valid duration
      // otherwise you will get INVALID_TRANSACTION_DURATION error.
      .setTransactionValidDuration(15)
      .setTransactionId(TransactionId.generate(sender))
      .addHbarTransfer(sender, new Hbar(-5))
      .addHbarTransfer(recepient, new Hbar(+5));
    
    setTimeout(async () => {
      try {
        const response: TransactionResponseJSON = await signClient.request({
          topic: activeSession.topic,
          chainId: HederaChainId.Testnet,
          request: {
            method: HederaJsonRpcMethod.SignTransactionAndSend,
            params: [transactionToBase64String(transaction)],
          },
        })
    
        console.log(response);
      } catch (err) {
        console.log(err);
      }
     
    }, 15000); // wait for 15 seconds for transaction expiration
  } catch (err) {
    console.log(err);
  }
}

document.getElementById('call_error_transaction_expired').onclick = call_error_transaction_expired;
>>>>>>> 9001cd33
<|MERGE_RESOLUTION|>--- conflicted
+++ resolved
@@ -10,14 +10,8 @@
   Hbar,
   TransactionId,
   Client,
-<<<<<<< HEAD
-  AccountInfoQuery,
-=======
-  FileContentsQuery,
-  FileId,
   AccountInfoQuery,
   AccountId,
->>>>>>> 9001cd33
 } from '@hashgraph/sdk'
 import {
   HederaChainId,
@@ -26,16 +20,9 @@
   transactionToBase64String,
   queryToBase64String,
   base64StringToTransaction,
-<<<<<<< HEAD
-  base64StringToQuery,
 } from '@hashgraph/walletconnect'
 
-import { saveState, loadState } from '../shared'
-=======
-} from '../../../lib/index'
 import { saveState, loadState, getState } from '../shared'
-import {Buffer} from 'buffer';
->>>>>>> 9001cd33
 
 // referenced in handlers
 var signClient: SignClient | undefined
@@ -280,28 +267,11 @@
     },
   })
 
-<<<<<<< HEAD
   console.log(response)
   alert(`Query response received: ${JSON.stringify(response)}!`)
 }
 
-document.getElementById('hedera_signQueryAndSend').onsubmit = (event) =>
-  hedera_signQueryAndSend(event)
-=======
-  let parsedResponse = JSON.parse(atob(response));
-
-  if (parsedResponse.isBinaryBase64Data) {
-    parsedResponse.data = Buffer.from(parsedResponse.data, 'base64');
-  }
-
-  console.log(parsedResponse);
-  alert(JSON.stringify(parsedResponse.data));
-
-  return parsedResponse;
-}
-
-document.getElementById('hedera_signQueryAndSend-1').onsubmit = (event) => hedera_signQueryAndSend(event, 'AccountInfoQuery');
-document.getElementById('hedera_signQueryAndSend-2').onsubmit = (event) => hedera_signQueryAndSend(event, 'FileContentsQuery');
+document.getElementById('hedera_signQueryAndSend').onsubmit = hedera_signQueryAndSend
 
 // errors reproduction 
 async function call_error_gossip_node() {
@@ -342,9 +312,9 @@
     const recepient = getState('sign-send-to') || getState('send-to');
 
     const transaction = new TransferTransaction()
-      // set valid duration to 15 second
-      // 15 seconds is minimum valid duration
-      // otherwise you will get INVALID_TRANSACTION_DURATION error.
+      // set valid duration to 15 seconds
+      // 15 seconds is a minimum valid duration
+      // otherwise you get INVALID_TRANSACTION_DURATION error.
       .setTransactionValidDuration(15)
       .setTransactionId(TransactionId.generate(sender))
       .addHbarTransfer(sender, new Hbar(-5))
@@ -372,5 +342,4 @@
   }
 }
 
-document.getElementById('call_error_transaction_expired').onclick = call_error_transaction_expired;
->>>>>>> 9001cd33
+document.getElementById('call_error_transaction_expired').onclick = call_error_transaction_expired;