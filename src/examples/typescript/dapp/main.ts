--- conflicted
+++ resolved
@@ -18,7 +18,6 @@
   HederaJsonRpcMethod,
   transactionToBase64String,
   queryToBase64String,
-<<<<<<< HEAD
 } from '@hashgraph/walletconnect'
 
 import type {
@@ -34,11 +33,9 @@
   SignTransactionAndSendResult, // 5
   SignTransactionBodyRequest, // 6
   SignTransactionBodyResult, // 6
-=======
   base64StringToTransaction,
   base64StringToUint8Array,
   base64StringToSignatureMap,
->>>>>>> 28136e56
 } from '@hashgraph/walletconnect'
 
 import { saveState, loadState, getState } from '../shared'
@@ -185,7 +182,6 @@
 /*
  * JSON RPC Methods
  */
-<<<<<<< HEAD
 // 1. hedera_getNodeAddresses
 async function hedera_getNodeAddresses(_: Event) {
   const body: GetNodeAddressesRequest = {
@@ -194,45 +190,17 @@
     request: {
       method: HederaJsonRpcMethod.GetNodeAddresses,
       params: undefined,
-=======
-async function hedera_signTransactionBody(e: Event) {
-  const state = saveState(e)
-  // Sample transaction
-  const transaction = new TransferTransaction()
-    .setTransactionId(TransactionId.generate(state['sign-from']))
-    .addHbarTransfer(state['sign-from'], new Hbar(-state['sign-amount']))
-    .addHbarTransfer(state['sign-to'], new Hbar(+state['sign-amount']))
-
-  const response: {
-    signatureMap: string
-  } = await signClient.request({
-    topic: activeSession.topic,
-    chainId: HederaChainId.Testnet,
-    request: {
-      method: HederaJsonRpcMethod.SignTransactionBody,
-      params: {
-        signerAccountId: state['sign-from'],
-        transactionBody: transactionToBase64String(transaction),
-      },
->>>>>>> 28136e56
-    },
-  }
-
-<<<<<<< HEAD
+    },
+  }
+
   return await signClient.request<GetNodeAddressesResult>(body)
-=======
-  console.log(response)
-  console.log(base64StringToSignatureMap(response.signatureMap))
-  alert(`Transaction body signed: ${response}!`)
->>>>>>> 28136e56
 }
 
 document.getElementById('hedera_getNodeAddresses').onsubmit = (e: SubmitEvent) =>
   showErrorOrSuccess(hedera_getNodeAddresses, e)
 
-<<<<<<< HEAD
 // 2. hedera_sendTransactionOnly
-async function hedera_sendTransactionOnly(e: Event) {
+async function hedera_sendTransactionOnly(_: Event) {
   const request: SendTransactionOnlyRequest = {
     topic: activeSession.topic,
     chainId: HederaChainId.Testnet,
@@ -243,47 +211,13 @@
       },
     },
   }
-=======
-  const response: TransactionResponseJSON & { precheckCode: number } = await signClient.request(
-    {
-      topic: activeSession.topic,
-      chainId: HederaChainId.Testnet,
-      request: {
-        method: HederaJsonRpcMethod.SendTransactionOnly,
-        params: {
-          signedTransaction: state['send-transaction'],
-        },
-      },
-    },
-  )
-
-  const transactionResponse = TransactionResponse.fromJSON(response)
-  if (response.precheckCode !== 0) {
-    alert(`${transactionResponse.transactionId}:${response.precheckCode}:FAIL!`)
-  }
-  const client = Client.forName('testnet')
-  const receipt = await transactionResponse.getReceipt(client)
-  alert(`${transactionResponse.transactionId}:${receipt.status.toString()}!`)
-}
->>>>>>> 28136e56
 
   const result = await signClient.request<SendTransactionOnlyResult>(request)
   return result
-
-  //   const { precheckCode, ...json } = response
-
-  //   if (precheckCode !== 0) throw new Error(`PrecheckStatusError: ${precheckCode}:FAIL!`)
-
-  //   const transactionResponse = TransactionResponse.fromJSON(json)
-  //   const client = Client.forName('testnet')
-  //   const receipt = await transactionResponse.getReceipt(client)
-  //   alert(`${transactionResponse.transactionId}:${receipt.status.toString()}!`)
-}
-
+}
 document.getElementById('hedera_sendTransactionOnly').onsubmit = (e: SubmitEvent) =>
   showErrorOrSuccess(hedera_sendTransactionOnly, e)
 
-<<<<<<< HEAD
 // 3. hedera_signMessage
 async function hedera_signMessage(_: Event) {
   const body: SignMessageRequest = {
@@ -296,51 +230,6 @@
         signerAccountId: getState('sign-from'),
       },
     },
-=======
-  const response: TransactionResponseJSON & { precheckCode: number } = await signClient.request(
-    {
-      topic: activeSession.topic,
-      chainId: HederaChainId.Testnet,
-      request: {
-        method: HederaJsonRpcMethod.SignTransactionAndSend,
-        params: {
-          signedTransaction: transactionToBase64String(transaction),
-          signerAccountId: state['sign-send-from'],
-        },
-      },
-    },
-  )
-
-  console.log(response)
-
-  const transactionResponse = TransactionResponse.fromJSON(response)
-  if (response.precheckCode !== 0) {
-    alert(`${transactionResponse.transactionId}:${response.precheckCode}:FAIL!`)
-  }
-  const client = Client.forName('testnet')
-  const receipt = await transactionResponse.getReceipt(client)
-  alert(`${transactionResponse.transactionId}:${receipt.status.toString()}!`)
-}
-document.getElementById('hedera_signTransactionAndSend').onsubmit =
-  hedera_signTransactionAndSend
-
-async function disconnect(e: Event) {
-  e.preventDefault()
-  for (const session of signClient.session.getAll()) {
-    console.log(`Disconnecting from session: ${session}`)
-    await signClient.disconnect({
-      topic: session.topic,
-      reason: getSdkError('USER_DISCONNECTED'),
-    })
-  }
-  //https://docs.walletconnect.com/api/core/pairing
-  for (const pairing of signClient.core.pairing.getPairings()) {
-    console.log(`Disconnecting from pairing: ${pairing}`)
-    await signClient.disconnect({
-      topic: pairing.topic,
-      reason: getSdkError('USER_DISCONNECTED'),
-    })
->>>>>>> 28136e56
   }
 
   return await signClient.request<SignMessageResult>(body)
@@ -356,16 +245,11 @@
     topic: activeSession.topic,
     chainId: HederaChainId.Testnet,
     request: {
-<<<<<<< HEAD
       method: HederaJsonRpcMethod.SignQueryAndSend,
       params: {
         signerAccountId: getState('query-payment-account'),
         query: queryToBase64String(query),
       },
-=======
-      method: HederaJsonRpcMethod.GetNodeAddresses,
-      params: {},
->>>>>>> 28136e56
     },
   }
 
@@ -382,7 +266,6 @@
     .addHbarTransfer(getState('sign-send-from'), new Hbar(-getState('sign-send-amount')))
     .addHbarTransfer(getState('sign-send-to'), new Hbar(+getState('sign-send-amount')))
 
-<<<<<<< HEAD
   const body: SignTransactionAndSendRequest = {
     topic: activeSession.topic,
     chainId: HederaChainId.Testnet,
@@ -393,38 +276,9 @@
         signerAccountId: getState['sign-send-from'],
       },
     },
-=======
-  try {
-    const response: {
-      signatureMap: string
-    } = await signClient.request({
-      topic: activeSession.topic,
-      chainId: HederaChainId.Testnet,
-      request: {
-        method: HederaJsonRpcMethod.SignMessage,
-        params: {
-          message: state['sign-message'],
-        },
-      },
-    })
-
-    console.log(response)
-    console.log(base64StringToSignatureMap(response.signatureMap))
-  } catch (e) {
-    console.error(e)
-    alert(JSON.stringify(e))
->>>>>>> 28136e56
   }
 
   return await signClient.request<SignTransactionAndSendResult>(body)
-
-  // if (response.precheckCode !== 0) {
-  //   alert(`${transactionResponse.transactionId}:${response.precheckCode}:FAIL!`)
-  // const transactionResponse = TransactionResponse.fromJSON(response)
-  // }
-  // const client = Client.forName('testnet')
-  // const receipt = await transactionResponse.getReceipt(client)
-  // alert(`${transactionResponse.transactionId}:${receipt.status.toString()}!`)
 }
 document.getElementById('hedera_signTransactionAndSend').onsubmit = (e: SubmitEvent) =>
   showErrorOrSuccess(hedera_signTransactionAndSend, e)
@@ -436,7 +290,6 @@
     .addHbarTransfer(getState('sign-from'), new Hbar(-getState('sign-amount')))
     .addHbarTransfer(getState('sign-to'), new Hbar(+getState('sign-amount')))
 
-<<<<<<< HEAD
   const body: SignTransactionBodyRequest = {
     topic: activeSession.topic,
     chainId: HederaChainId.Testnet,
@@ -445,37 +298,11 @@
       params: {
         signerAccountId: getState('sign-from'),
         transactionBody: transactionToBase64String(transaction),
-=======
-  const {
-    response,
-  }: {
-    response: string
-  } = await signClient.request({
-    topic: activeSession.topic,
-    chainId: HederaChainId.Testnet,
-    request: {
-      method: HederaJsonRpcMethod.SignQueryAndSend,
-      params: {
-        query: queryToBase64String(query),
->>>>>>> 28136e56
-      },
-    },
-  }
-
-<<<<<<< HEAD
+      },
+    },
+  }
+
   return await signClient.request<SignTransactionBodyResult>(body)
-=======
-  console.log(response)
-  const accountInfo = AccountInfo.fromBytes(base64StringToUint8Array(response))
-  console.log(accountInfo)
-
-  alert(`Query response received: ${JSON.stringify(response)}!`)
-}
->>>>>>> 28136e56
-
-  // console.log(response)
-  // console.log(base64StringToSignatureMap(response.signatureMap))
-  // alert(`Transaction body signed: ${response}!`)
 }
 document.getElementById('hedera_signTransactionBody').onsubmit = (e: SubmitEvent) =>
   showErrorOrSuccess(hedera_signTransactionBody, e)
@@ -483,35 +310,9 @@
 /*
  * Error handling simulation
  */
-<<<<<<< HEAD
 async function simulateGossipNodeError(_: Event) {
   const sender = getState('sign-send-from') || getState('send-from')
   const recepient = getState('sign-send-to') || getState('send-to')
-=======
-async function simulateGossipNodeError(e: Event) {
-  e.preventDefault()
-  try {
-    const sender = getState('sign-send-from') || getState('send-from')
-    const recepient = getState('sign-send-to') || getState('send-to')
-
-    const transaction = new TransferTransaction()
-      .setNodeAccountIds([new AccountId(999)]) // this is invalid node id
-      .setTransactionId(TransactionId.generate(sender))
-      .addHbarTransfer(sender, new Hbar(-5))
-      .addHbarTransfer(recepient, new Hbar(+5))
-
-    const response: TransactionResponseJSON = await signClient.request({
-      topic: activeSession.topic,
-      chainId: HederaChainId.Testnet,
-      request: {
-        method: HederaJsonRpcMethod.SignTransactionAndSend,
-        params: {
-          signedTransaction: transactionToBase64String(transaction),
-          signerAccountId: getState('sign-send-from'),
-        },
-      },
-    })
->>>>>>> 28136e56
 
   const transaction = new TransferTransaction()
     .setNodeAccountIds([new AccountId(999)]) // this is invalid node id
@@ -536,42 +337,9 @@
 document.getElementById('error-gossip-node').onsubmit = (e: SubmitEvent) =>
   showErrorOrSuccess(simulateGossipNodeError, e)
 
-<<<<<<< HEAD
 async function simulateTransactionExpiredError(_: Event) {
   const sender = getState('sign-send-from') || getState('send-from')
   const recepient = getState('sign-send-to') || getState('send-to')
-=======
-async function simulateTransactionExpiredError(e: Event) {
-  e.preventDefault()
-  try {
-    const sender = getState('sign-send-from') || getState('send-from')
-    const recepient = getState('sign-send-to') || getState('send-to')
-
-    const transaction = new TransferTransaction()
-      // set valid start to 15 seconds ago
-      .setTransactionId(
-        TransactionId.withValidStart(
-          AccountId.fromString(sender),
-          Timestamp.fromDate(Date.now() - 15000),
-        ),
-      )
-      // 15 seconds is a minimum valid duration otherwise there's an INVALID_TRANSACTION_DURATION error
-      .setTransactionValidDuration(15)
-      .addHbarTransfer(sender, new Hbar(-5))
-      .addHbarTransfer(recepient, new Hbar(+5))
-
-    const response: TransactionResponseJSON = await signClient.request({
-      topic: activeSession.topic,
-      chainId: HederaChainId.Testnet,
-      request: {
-        method: HederaJsonRpcMethod.SignTransactionAndSend,
-        params: {
-          signedTransaction: transactionToBase64String(transaction),
-          signerAccountId: sender,
-        },
-      },
-    })
->>>>>>> 28136e56
 
   const transaction = new TransferTransaction()
     // set valid start to 15 seconds ago
