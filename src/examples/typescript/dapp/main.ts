--- conflicted
+++ resolved
@@ -16,12 +16,8 @@
   HederaSessionEvent,
   HederaJsonRpcMethod,
   transactionToBase64String,
-<<<<<<< HEAD
-} from '../../../lib';
-=======
   base64StringToTransaction,
 } from '@hashgraph/walletconnect'
->>>>>>> 54672a19
 import { saveState, loadState } from '../shared'
 
 // referenced in handlers
@@ -63,12 +59,7 @@
     alert('Dapp: Session deleted by wallet!')
     //
   })
-<<<<<<< HEAD
-
-  console.log('-'.repeat(10));
-  console.log('dApp: WalletConnect initialized!');
-  console.log('-'.repeat(10));
-=======
+
   signClient.core.pairing.events.on('pairing_delete', (pairing) => {
     // Session was deleted
     console.log(pairing)
@@ -87,7 +78,8 @@
     .querySelectorAll('.toggle input,.toggle button, .toggle select')
     //@ts-ignore
     .forEach((element) => (element.disabled = false))
->>>>>>> 54672a19
+
+  console.log('dApp: WalletConnect initialized!');
 }
 
 document.getElementById('init').onsubmit = init
@@ -194,27 +186,6 @@
 document.getElementById('hedera_signTransactionAndSend').onsubmit =
   hedera_signTransactionAndSend
 
-<<<<<<< HEAD
-async function hedera_getNodeAddresses() {
-  const activeSession = signClient.session
-    .getAll()
-    .reverse()
-    .find((session: { expiry: number }) => session.expiry > Date.now() / 1000)
-
-  const response: TransactionResponseJSON = await signClient.request({
-    topic: activeSession.topic,
-    chainId: HederaChainId.Testnet,
-    request: {
-      method: HederaJsonRpcMethod.GetNodeAddresses,
-      params: [],
-    },
-  })
-
-  console.log(response);
-}
-
-document.getElementById('hedera_getNodeAddresses').onsubmit = hedera_getNodeAddresses
-=======
 async function disconnect(e: Event) {
   e.preventDefault()
   for (const session of signClient.session.getAll()) {
@@ -234,4 +205,23 @@
   }
 }
 document.querySelector<HTMLFormElement>('#disconnect').onsubmit = disconnect
->>>>>>> 54672a19
+
+async function hedera_getNodeAddresses() {
+  const activeSession = signClient.session
+    .getAll()
+    .reverse()
+    .find((session: { expiry: number }) => session.expiry > Date.now() / 1000)
+
+  const response: TransactionResponseJSON = await signClient.request({
+    topic: activeSession.topic,
+    chainId: HederaChainId.Testnet,
+    request: {
+      method: HederaJsonRpcMethod.GetNodeAddresses,
+      params: [],
+    },
+  })
+
+  console.log(response);
+}
+
+document.getElementById('hedera_getNodeAddresses').onsubmit = hedera_getNodeAddresses