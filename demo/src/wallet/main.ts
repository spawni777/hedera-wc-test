--- conflicted
+++ resolved
@@ -1,15 +1,6 @@
 import { Buffer } from 'buffer'
 import SignClient from '@walletconnect/sign-client'
-<<<<<<< HEAD
-import { Client, Transaction, AccountId } from '@hashgraph/sdk'
-=======
-import {
-  Client,
-  Transaction,
-  AccountId,
-  PrivateKey,
-} from '../../../node_modules/@hashgraph/sdk/src/browser.js'
->>>>>>> 36155716
+import { Client, Transaction, AccountId, PrivateKey } from '@hashgraph/sdk'
 
 import { base64StringToTransaction } from '@hashgraph/walletconnect'
 
@@ -116,21 +107,6 @@
     const decoded = Buffer.from(request.params[0], 'base64')
     const transaction = Transaction.fromBytes(decoded)
     const client = Client.forTestnet()
-<<<<<<< HEAD
-    console.log(client)
-    client.setOperator(accountId, sessionStorage.getItem('privateKey'))
-    console.log('xxxxxxxxxxxxxxx')
-
-    console.log(transaction)
-    const signed = await transaction.signWithOperator(client)
-    console.log(signed)
-    const response = await signed.execute(client)
-    console.log(response)
-    const receipt = await response.getReceipt(client)
-    console.log(receipt)
-    const transactionId = receipt.transactionId.toString()
-    alert(`${transactionId} - has been submitted to the network.`)
-=======
 
     // Set the operator with the account ID and private key (operator)
     // The operator is the account that will, by default, pay the transaction fee for transactions and queries built with this client.
@@ -149,7 +125,6 @@
 
     await signClient.respond({topic, response: {result: true, id, jsonrpc: '2.0'}});
 		alert(`${transactionId} - has been submitted to the network.`)
->>>>>>> 36155716
   })
 
   signClient.on('session_delete', () => {
