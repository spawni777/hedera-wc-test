{
  "name": "@hashgraph/walletconnect",
  "version": "0.0.1",
  "description": "A library to facilitate integrating Hedera with WalletConnect",
  "repository": {
    "type": "git",
    "url": "git+https://github.com/hgraph-io/hedera-walletconnect-utils.git"
  },
<<<<<<< HEAD
  "main": "./dist/node-cjs.js",
  "module": "./dist/node-esm.js",
  "browser": {
    "./dist/node-cjs.js": "./dist/browser-cjs.js",
    "./dist/node-esm.js": "./dist/browser-esm.js"
=======
  "main": "./dist/index.js",
  "types": "./dist/index.d.ts",
  "scripts": {
    "build": "tsc",
    "test": "jest",
    "demo:build": "sh ./demo/build/build.sh && sh ./demo/build/serve.sh",
    "demo:watch": "sh ./demo/build/build_watch.sh",
    "demo:serve": "sh ./demo/build/serve.sh",
    "demo:dev": "concurrently \"npm run demo:watch\" \"npm run demo:serve\"",
    "test:connect": "jest --testMatch '**/DAppConnector.test.ts' --verbose",
    "prepublishOnly": "npm run build"
>>>>>>> 36155716
  },
  "types": "./dist/index.d.ts",
  "author": "Hedera Ecosystem Developers",
  "keywords": [
    "hedera",
    "walletconnect",
    "hashgraph"
  ],
  "license": "MIT",
  "devDependencies": {
    "@babel/preset-env": "^7.22.10",
    "@babel/preset-typescript": "^7.22.5",
    "@types/jest": "^29.5.3",
    "@types/node": "^20.5.3",
    "@walletconnect/modal": "^2.6.2",
    "@walletconnect/sign-client": "^2.10.4",
    "@walletconnect/types": "^2.9.2",
    "concurrently": "^8.2.2",
    "esbuild": "^0.19.5",
    "jest": "^29.6.2",
    "lokijs": "^1.5.12",
    "ts-node": "^10.9.1",
    "typescript": "^5.2.2"
  },
  "dependencies": {
    "@hashgraph/sdk": "^2.37.0",
    "@hashgraph/walletconnect": "file:./",
    "@walletconnect/qrcode-modal": "^1.8.0",
    "@walletconnect/types": "^2.10.0",
    "@walletconnect/utils": "^2.10.0",
    "@walletconnect/web3wallet": "^1.9.3"
  },
  "scripts": {
    "build": "node build.mjs",
    "build:types": "tsc --emitDeclarationOnly --declaration --declarationMap --outDir dist/types",
    "test": "jest",
    "demo:build": "sh ./demo/build/build.sh && sh ./demo/build/serve.sh",
    "demo:watch": "sh ./demo/build/build_watch.sh",
    "demo:serve": "sh ./demo/build/serve.sh",
    "demo:dev": "concurrently \"npm run demo:watch\" \"npm run demo:serve\"",
    "test:connect": "jest --testMatch '**/DAppConnector.test.ts' --verbose",
    "prepublishOnly": "npm run build"
  }
}<|MERGE_RESOLUTION|>--- conflicted
+++ resolved
@@ -6,25 +6,11 @@
     "type": "git",
     "url": "git+https://github.com/hgraph-io/hedera-walletconnect-utils.git"
   },
-<<<<<<< HEAD
   "main": "./dist/node-cjs.js",
   "module": "./dist/node-esm.js",
   "browser": {
     "./dist/node-cjs.js": "./dist/browser-cjs.js",
     "./dist/node-esm.js": "./dist/browser-esm.js"
-=======
-  "main": "./dist/index.js",
-  "types": "./dist/index.d.ts",
-  "scripts": {
-    "build": "tsc",
-    "test": "jest",
-    "demo:build": "sh ./demo/build/build.sh && sh ./demo/build/serve.sh",
-    "demo:watch": "sh ./demo/build/build_watch.sh",
-    "demo:serve": "sh ./demo/build/serve.sh",
-    "demo:dev": "concurrently \"npm run demo:watch\" \"npm run demo:serve\"",
-    "test:connect": "jest --testMatch '**/DAppConnector.test.ts' --verbose",
-    "prepublishOnly": "npm run build"
->>>>>>> 36155716
   },
   "types": "./dist/index.d.ts",
   "author": "Hedera Ecosystem Developers",
