--- conflicted
+++ resolved
@@ -11,13 +11,9 @@
   "scripts": {
     "build": "tsc",
     "test": "jest",
-<<<<<<< HEAD
-    "prepublishOnly": "npm run build",
-    "demo": "sh ./demo/build/build.sh && sh ./demo/build/serve.sh"
-=======
+    "demo": "sh ./demo/build/build.sh && sh ./demo/build/serve.sh",
     "test:connect": "jest --testMatch '**/DAppConnector.test.ts' --verbose",
     "prepublishOnly": "npm run build"
->>>>>>> 42ae847e
   },
   "author": "",
   "keywords": [
@@ -30,29 +26,22 @@
     "@babel/preset-env": "^7.22.10",
     "@babel/preset-typescript": "^7.22.5",
     "@types/jest": "^29.5.3",
-<<<<<<< HEAD
     "@types/node": "^20.5.3",
     "@walletconnect/modal": "^2.6.1",
     "@walletconnect/sign-client": "^2.10.0",
     "@walletconnect/types": "^2.9.2",
     "esbuild": "^0.19.2",
-=======
->>>>>>> 42ae847e
     "jest": "^29.6.2",
     "lokijs": "^1.5.12",
     "ts-node": "^10.9.1",
     "typescript": "^5.1.6"
   },
   "dependencies": {
-<<<<<<< HEAD
     "@hashgraph/sdk": "^2.32.0",
-    "@hashgraph/walletconnect": "file:./"
-=======
-    "@hashgraph/sdk": "^2.31.0",
+    "@hashgraph/walletconnect": "file:./",
     "@walletconnect/qrcode-modal": "^1.8.0",
     "@walletconnect/sign-client": "^2.10.0",
     "@walletconnect/types": "^2.10.0",
     "@walletconnect/utils": "^2.10.0"
->>>>>>> 42ae847e
   }
 }