--- conflicted
+++ resolved
@@ -54,13 +54,9 @@
     "dev": "rimraf dist && npm run build && concurrently --raw \"npm run watch\" \"node scripts/examples/dev.mjs\"",
     "test": "jest",
     "test:connect": "jest --testMatch '**/DAppConnector.test.ts' --verbose",
-<<<<<<< HEAD
-    "prepublishOnly": "npm run build",
-    "prepare": "husky install"
-=======
     "prepublishOnly": "rm -Rf dist && npm run build",
+    "prepare": "husky install",
     "prettier:check": "npx prettier --check ./src/",
     "prettier:fix": "npx prettier --write ./src/"
->>>>>>> 909a3145
   }
 }